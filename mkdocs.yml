--- conflicted
+++ resolved
@@ -53,11 +53,7 @@
       alternate_style: true
   - pymdownx.emoji:
       emoji_index: !!python/name:material.extensions.emoji.twemoji
-<<<<<<< HEAD
-      emoji_generator: !!python/name:materialx.emoji.to_svg
-=======
       emoji_generator: !!python/name:material.extensions.emoji.to_svg
->>>>>>> 00c9bd12
   - toc:
       permalink: "#"
 
