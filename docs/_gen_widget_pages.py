--- conflicted
+++ resolved
@@ -15,10 +15,6 @@
   </figcaption>
 </figure>
 
-<<<<<<< HEAD
-
-=======
->>>>>>> 80a0d8e8
 ::: pymmcore_widgets.{widget}
 
 ## Example
