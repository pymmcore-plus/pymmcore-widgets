--- conflicted
+++ resolved
@@ -57,12 +57,7 @@
     wdg._grid_wdg.scan_size_spinBox_r.setValue(2)
     wdg._grid_wdg.scan_size_spinBox_c.setValue(2)
     wdg._grid_wdg.generate_position_btn.click()
-<<<<<<< HEAD
-    assert wdg.stage_tableWidget.rowCount() == 4
-    wdg._grid_wdg.close()
-=======
     assert wdg.position_groupbox.stage_tableWidget.rowCount() == 4
->>>>>>> 5d5ef5c3
 
 
 def test_mda_buttons(qtbot: QtBot, global_mmcore: CMMCorePlus):
