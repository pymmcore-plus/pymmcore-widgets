from __future__ import annotations

import tempfile
from pathlib import Path
from typing import TYPE_CHECKING, cast
from unittest.mock import MagicMock, patch

from pymmcore_plus import CMMCorePlus
from qtpy.QtWidgets import QFileDialog
from useq import MDASequence

from pymmcore_widgets._mda import MDAWidget

if TYPE_CHECKING:
    from pytestqt.qtbot import QtBot
    from qtpy.QtWidgets import QSpinBox
    from superqt import QQuantity


def test_mda_widget_load_state(qtbot: QtBot):
    wdg = MDAWidget(include_run_button=True)
    qtbot.addWidget(wdg)
    assert wdg.position_widget._table.rowCount() == 0
    assert wdg.channel_widget._table.rowCount() == 0
    assert not wdg.t_cbox.isChecked()

    wdg._enable_widgets(False)
    assert not wdg.time_widget.isEnabled()
    assert not wdg.acquisition_order_widget.acquisition_order_comboBox.isEnabled()
    assert not wdg.channel_widget.isEnabled()
    assert not wdg.position_widget.isEnabled()
    assert not wdg.stack_widget.isEnabled()
    assert not wdg.grid_widget.isEnabled()
    wdg._enable_widgets(True)

    sequence = MDASequence(
        channels=[
            {"config": "Cy5", "exposure": 20},
            {"config": "FITC", "exposure": 50},
        ],
        time_plan={"phases": [{"interval": 2, "loops": 5}]},
        z_plan={"range": 4, "step": 0.5},
        axis_order="tpgcz",
        stage_positions=(
            {"name": "Pos000", "x": 222, "y": 1, "z": 1},
            {
                "name": "Pos001",
                "x": 222,
                "y": 1,
                "z": 5,
                "sequence": {
                    "autofocus_plan": {
                        "autofocus_device_name": "Z",
                        "axes": ("t", "p", "g"),
                        "autofocus_motor_offset": 10.0,
                    }
                },
            },
            {
                "name": "Pos002",
                "x": 111,
                "y": 0,
                "z": 15,
                "sequence": {
                    "grid_plan": {"rows": 2, "columns": 2},
                    "autofocus_plan": {
                        "autofocus_device_name": "Z",
                        "axes": ("t", "p", "g"),
                        "autofocus_motor_offset": 10.0,
                    },
                },
            },
            {
                "name": "Pos003",
                "x": 1,
                "y": 2,
                "z": 3,
                "sequence": {
                    "grid_plan": {
                        "rows": 2,
                        "columns": 2,
                        "mode": "row_wise_snake",
                        "overlap": (0.0, 0.0),
                    },
                },
            },
        ),
        grid_plan={
            "rows": 1,
            "columns": 2,
            "mode": "row_wise_snake",
            "overlap": (0.0, 0.0),
        },
    )
    mocks = []
    for subcomponent in [
        wdg.time_widget,
        wdg.stack_widget,
        wdg.position_widget,
        wdg.channel_widget,
        wdg.grid_widget,
    ]:
        mocks.append(MagicMock())
        subcomponent.valueChanged.connect(mocks[-1])
    wdg.set_state(sequence)
<<<<<<< HEAD
    assert wdg.position_widget._table.rowCount() == 4
=======
    for mock in mocks:
        mock.assert_called_once()
    assert wdg.position_widget._table.rowCount() == 3
>>>>>>> 5caef4bf
    assert wdg.channel_widget._table.rowCount() == 2
    assert wdg.t_cbox.isChecked()
    assert wdg.g_cbox.isChecked()

    # round trip
    assert wdg.get_state() == sequence


def test_mda_buttons(qtbot: QtBot, global_mmcore: CMMCorePlus):
    wdg = MDAWidget(include_run_button=True)
    qtbot.addWidget(wdg)

    wdg.ch_cbox.setChecked(True)
    wdg.p_cbox.setChecked(True)
    assert wdg.channel_widget._table.rowCount() == 0
    wdg.channel_widget._add_button.click()
    wdg.channel_widget._add_button.click()
    assert wdg.channel_widget._table.rowCount() == 2
    wdg.channel_widget._table.selectRow(0)
    wdg.channel_widget._remove_button.click()
    assert wdg.channel_widget._table.rowCount() == 1
    wdg.channel_widget._clear_button.click()
    assert wdg.channel_widget._table.rowCount() == 0

    assert wdg.position_widget._table.rowCount() == 0
    wdg.position_widget.add_button.click()
    wdg.position_widget.add_button.click()
    assert wdg.position_widget._table.rowCount() == 2
    wdg.position_widget._table.selectRow(0)
    wdg.position_widget.remove_button.click()
    assert wdg.position_widget._table.rowCount() == 1
    wdg.position_widget.clear_button.click()
    assert wdg.position_widget._table.rowCount() == 0


def test_mda_methods(qtbot: QtBot, global_mmcore: CMMCorePlus):
    wdg = MDAWidget(include_run_button=True)
    qtbot.addWidget(wdg)

    wdg.p_cbox.setChecked(True)
    wdg.z_cbox.setChecked(True)
    wdg.t_cbox.setChecked(True)
    seq = MDASequence()
    global_mmcore.mda.events.sequenceStarted.emit(seq)
    assert not wdg.time_widget.isEnabled()
    assert not wdg.acquisition_order_widget.acquisition_order_comboBox.isEnabled()
    assert not wdg.channel_widget.isEnabled()
    assert not wdg.position_widget.isEnabled()
    assert not wdg.stack_widget.isEnabled()
    assert not wdg.grid_widget.isEnabled()
    assert wdg.buttons_wdg.run_button.isHidden()
    assert not wdg.buttons_wdg.pause_button.isHidden()
    assert not wdg.buttons_wdg.cancel_button.isHidden()

    global_mmcore.mda.events.sequenceFinished.emit(seq)
    assert wdg.time_widget.isEnabled()
    assert wdg.acquisition_order_widget.acquisition_order_comboBox.isEnabled()
    assert not wdg.channel_widget.isEnabled()
    assert wdg.position_widget.isEnabled()
    assert wdg.stack_widget.isEnabled()
    assert not wdg.grid_widget.isEnabled()
    assert not wdg.buttons_wdg.run_button.isHidden()
    assert wdg.buttons_wdg.pause_button.isHidden()
    assert wdg.buttons_wdg.cancel_button.isHidden()


def test_gui_labels(qtbot: QtBot, global_mmcore: CMMCorePlus):
    # sourcery skip: extract-duplicate-method
    global_mmcore.setExposure(100)
    wdg = MDAWidget(include_run_button=True)
    qtbot.addWidget(wdg)
    wdg.show()

    wdg.ch_cbox.setChecked(True)
    assert wdg.channel_widget._table.rowCount() == 0
    wdg.channel_widget._add_button.click()
    assert wdg.channel_widget._table.rowCount() == 1
    assert wdg.channel_widget._table.cellWidget(0, 1).value() == 100.0

    assert not wdg.t_cbox.isChecked()
    wdg.t_cbox.setChecked(True)
    wdg.time_widget._add_button.click()

    txt = (
        "Minimum total acquisition time: 100 ms"
        "\nMinimum acquisition time per timepoint: 100 ms"
    )
    assert wdg.time_lbl._total_time_lbl.text() == txt
    assert wdg.time_widget._warning_widget.isHidden()

    assert wdg.t_cbox.isChecked()
    interval = cast("QQuantity", wdg.time_widget._table.cellWidget(0, 0))
    timepoint = cast("QSpinBox", wdg.time_widget._table.cellWidget(0, 1))
    interval.setValue(1, "ms")
    timepoint.setValue(2)

    txt = (
        "Minimum total acquisition time: 201 ms"
        "\nMinimum acquisition time per timepoint: 100 ms"
    )
    assert wdg.time_lbl._total_time_lbl.text() == txt
    assert not wdg.time_widget._warning_widget.isHidden()

    wdg.channel_widget._add_button.click()
    wdg.channel_widget._advanced_cbox.setChecked(True)
    wdg.channel_widget._table.cellWidget(1, 4).setValue(2)
    wdg.channel_widget._table.cellWidget(1, 1).setValue(100.0)
    assert not wdg.time_widget._warning_widget.isHidden()
    interval.setValue(200, "ms")
    timepoint.setValue(4)
    assert wdg.time_widget._warning_widget.isHidden()

    txt = (
        "Minimum total acquisition time: 01 sec 200 ms"
        "\nMinimum acquisition time per timepoint: 100 ms"
    )
    assert wdg.time_lbl._total_time_lbl.text() == txt

    wdg.time_widget._add_button.click()
    timepoint = cast("QSpinBox", wdg.time_widget._table.cellWidget(1, 1))
    timepoint.setValue(2)

    txt = (
        "Minimum total acquisition time: 02 sec 400 ms"
        "\nMinimum acquisition time per timepoint: 100 ms"
    )
    assert wdg.time_lbl._total_time_lbl.text() == txt


def test_enable_run_button(qtbot: QtBot, global_mmcore: CMMCorePlus):
    wdg = MDAWidget(include_run_button=True)
    qtbot.addWidget(wdg)
    wdg.show()
    mmc = global_mmcore

    assert mmc.getChannelGroup() == "Channel"
    assert not mmc.getCurrentConfig("Channel")
    assert not wdg.buttons_wdg.run_button.isEnabled()
    assert not wdg.ch_cbox.isChecked()

    wdg.ch_cbox.setChecked(True)
    assert not wdg.buttons_wdg.run_button.isEnabled()
    wdg.channel_widget._add_button.click()
    assert wdg.channel_widget._table.rowCount()
    assert wdg.buttons_wdg.run_button.isEnabled()

    wdg.ch_cbox.setChecked(False)
    assert not wdg.buttons_wdg.run_button.isEnabled()

    mmc.setConfig("Channel", "DAPI")
    assert wdg.buttons_wdg.run_button.isEnabled()

    mmc.setChannelGroup("")
    assert not wdg.buttons_wdg.run_button.isEnabled()


def test_absolute_grid_warning(qtbot: QtBot, global_mmcore: CMMCorePlus):
    wdg = MDAWidget(include_run_button=True)
    qtbot.addWidget(wdg)
    wdg.show()

    assert not wdg.g_cbox.isChecked()
    assert not wdg.p_cbox.isChecked()

    wdg.g_cbox.setChecked(True)
    wdg.grid_widget.tab.setCurrentIndex(1)

    wdg.p_cbox.setChecked(True)
    wdg.position_widget.add_button.click()
    wdg.position_widget.add_button.click()

    assert not wdg.grid_widget.tab.isTabEnabled(1)
    assert not wdg.grid_widget.tab.isTabEnabled(2)

    wdg.p_cbox.setChecked(False)

    assert wdg.grid_widget.tab.isTabEnabled(1)
    assert wdg.grid_widget.tab.isTabEnabled(2)


def test_save_and_load_sequence(qtbot: QtBot):
    with tempfile.TemporaryDirectory() as tmp:

        def _path(*args, **kwargs):
            return Path(tmp) / "sequence.json", None

        with patch.object(QFileDialog, "getSaveFileName", _path):
            mda = MDAWidget()
            qtbot.addWidget(mda)

            seq = MDASequence(
                axis_order="tpgcz",
                stage_positions=[
                    {
                        "x": 10,
                        "y": 20,
                        "z": 50,
                        "name": "test_name",
                        "sequence": MDASequence(grid_plan={"rows": 2, "columns": 3}),
                    },
                ],
                channels=[
                    {"config": "Cy5", "exposure": 50},
                    {
                        "config": "DAPI",
                        "exposure": 100.0,
                        "do_stack": False,
                        "acquire_every": 3,
                    },
                ],
                time_plan=[{"interval": 3, "loops": 3}, {"interval": 5, "loops": 10}],
                z_plan={"range": 1.0, "step": 0.5},
                grid_plan={"rows": 2, "columns": 1},
            )
            mda.set_state(seq)

            mda._save_sequence()

            with patch.object(QFileDialog, "getOpenFileName", _path):
                mda._load_sequence()
                assert mda.get_state() == seq<|MERGE_RESOLUTION|>--- conflicted
+++ resolved
@@ -103,13 +103,9 @@
         mocks.append(MagicMock())
         subcomponent.valueChanged.connect(mocks[-1])
     wdg.set_state(sequence)
-<<<<<<< HEAD
-    assert wdg.position_widget._table.rowCount() == 4
-=======
     for mock in mocks:
         mock.assert_called_once()
-    assert wdg.position_widget._table.rowCount() == 3
->>>>>>> 5caef4bf
+    assert wdg.position_widget._table.rowCount() == 4
     assert wdg.channel_widget._table.rowCount() == 2
     assert wdg.t_cbox.isChecked()
     assert wdg.g_cbox.isChecked()
