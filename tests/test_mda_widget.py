--- conflicted
+++ resolved
@@ -156,15 +156,9 @@
     assert wdg.time_lbl._total_time_lbl.text() == txt
     assert not wdg.time_groupbox._warning_widget.isVisible()
 
-<<<<<<< HEAD
-    assert wdg._checkbox_t.isChecked()
-    interval = cast("_DoubleSpinAndCombo", wdg.time_groupbox._table.cellWidget(0, 0))
-    timepoint = cast("QSpinBox", wdg.time_groupbox._table.cellWidget(0, 1))
-=======
     assert wdg.time_groupbox.isChecked()
     interval = cast("_DoubleSpinAndCombo", wdg.time_groupbox._table.cellWidget(0, 1))
     timepoint = cast("QSpinBox", wdg.time_groupbox._table.cellWidget(0, 2))
->>>>>>> 04b36ec4
     interval.setValue(timedelta(milliseconds=1))
     timepoint.setValue(2)
     assert wdg.time_groupbox._warning_widget.isVisible()
