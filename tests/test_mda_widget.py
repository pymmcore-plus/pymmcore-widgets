--- conflicted
+++ resolved
@@ -143,7 +143,6 @@
     wdg.channel_groupbox._add_button.click()
     assert wdg.channel_groupbox._table.rowCount() == 1
     assert wdg.channel_groupbox._table.cellWidget(0, 1).value() == 100.0
-<<<<<<< HEAD
 
     assert not wdg._checkbox_t.isChecked()
     wdg._checkbox_t.setChecked(True)
@@ -190,29 +189,6 @@
 
     txt = (
         "Minimum total acquisition time: 02 sec 400 ms"
-=======
-
-    assert not wdg.time_groupbox.isChecked()
-    wdg.time_groupbox.setChecked(True)
-    wdg.time_groupbox._add_button.click()
-
-    txt = (
-        "Minimum total acquisition time: 100 ms"
-        "\nMinimum acquisition time per timepoint: 100 ms"
-    )
-    assert wdg.time_lbl._total_time_lbl.text() == txt
-    assert not wdg.time_groupbox._warning_widget.isVisible()
-
-    assert wdg.time_groupbox.isChecked()
-    interval = cast("_DoubleSpinAndCombo", wdg.time_groupbox._table.cellWidget(0, 0))
-    timepoint = cast("QSpinBox", wdg.time_groupbox._table.cellWidget(0, 1))
-    interval.setValue(1, "ms")
-    timepoint.setValue(2)
-    assert wdg.time_groupbox._warning_widget.isVisible()
-
-    txt = (
-        "Minimum total acquisition time: 201 ms"
->>>>>>> b8808f6a
         "\nMinimum acquisition time per timepoint: 100 ms"
     )
     assert wdg.time_lbl._total_time_lbl.text() == txt
@@ -232,7 +208,6 @@
     wdg._checkbox_ch.setChecked(True)
     assert not wdg.buttons_wdg.run_button.isEnabled()
     wdg.channel_groupbox._add_button.click()
-<<<<<<< HEAD
     assert wdg.channel_groupbox._table.rowCount()
     assert wdg.buttons_wdg.run_button.isEnabled()
 
@@ -269,29 +244,4 @@
     wdg._checkbox_p.setChecked(False)
 
     assert wdg._mda_grid_wdg.tab.isTabEnabled(1)
-    assert wdg._mda_grid_wdg.tab.isTabEnabled(2)
-=======
-    wdg.channel_groupbox._advanced_cbox.setChecked(True)
-    wdg.channel_groupbox._table.cellWidget(1, 4).setValue(2)
-    wdg.channel_groupbox._table.cellWidget(1, 1).setValue(100.0)
-    assert wdg.time_groupbox._warning_widget.isVisible()
-    interval.setValue(200, "ms")
-    timepoint.setValue(4)
-    assert not wdg.time_groupbox._warning_widget.isVisible()
-
-    txt = (
-        "Minimum total acquisition time: 01 sec 200 ms"
-        "\nMinimum acquisition time per timepoint: 100 ms"
-    )
-    assert wdg.time_lbl._total_time_lbl.text() == txt
-
-    wdg.time_groupbox._add_button.click()
-    timepoint = cast("QSpinBox", wdg.time_groupbox._table.cellWidget(1, 1))
-    timepoint.setValue(2)
-
-    txt = (
-        "Minimum total acquisition time: 02 sec 400 ms"
-        "\nMinimum acquisition time per timepoint: 100 ms"
-    )
-    assert wdg.time_lbl._total_time_lbl.text() == txt
->>>>>>> b8808f6a
+    assert wdg._mda_grid_wdg.tab.isTabEnabled(2)