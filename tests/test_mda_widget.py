from __future__ import annotations

from typing import TYPE_CHECKING, cast

from pymmcore_plus import CMMCorePlus
from useq import MDASequence

from pymmcore_widgets._mda import MDAWidget

if TYPE_CHECKING:
    from pytestqt.qtbot import QtBot
    from qtpy.QtWidgets import QSpinBox

    from pymmcore_widgets._mda._time_plan_widget import _DoubleSpinAndCombo


def test_mda_widget_load_state(qtbot: QtBot):
    wdg = MDAWidget(include_run_button=True)
    qtbot.addWidget(wdg)
<<<<<<< HEAD
    assert wdg.position_widget._table.rowCount() == 0
    assert wdg.channel_widget._table.rowCount() == 0
    assert not wdg.t_cbox.isChecked()

    wdg._enable_widgets(False)
    assert not wdg.time_widget.isEnabled()
    assert not wdg.buttons_wdg.acquisition_order_comboBox.isEnabled()
    assert not wdg.channel_widget.isEnabled()
    assert not wdg.position_widget.isEnabled()
    assert not wdg.stack_widget.isEnabled()
    assert not wdg.grid_widget.isEnabled()
    wdg._enable_widgets(True)
=======
    assert wdg.position_wdg._table.rowCount() == 0
    assert wdg.channel_wdg._table.rowCount() == 0

    wdg._set_enabled(False)
    assert not wdg.time_wdg.isEnabled()
    assert not wdg.buttons_wdg.acquisition_order_comboBox.isEnabled()
    assert not wdg.channel_wdg.isEnabled()
    assert not wdg.position_wdg.isEnabled()
    assert not wdg.stack_wdg.isEnabled()
    wdg._set_enabled(True)
>>>>>>> 4d1d3b61

    sequence = MDASequence(
        channels=[
            {"config": "Cy5", "exposure": 20},
            {"config": "FITC", "exposure": 50},
        ],
        time_plan={"phases": [{"interval": 2, "loops": 5}]},
        z_plan={"range": 4, "step": 0.5},
        axis_order="tpgcz",
        stage_positions=(
            {"name": "Pos000", "x": 222, "y": 1, "z": 1},
            {"name": "Pos001", "x": 111, "y": 0, "z": 0},
            {
                "name": "Pos002",
                "x": 1,
                "y": 2,
                "z": 3,
                "sequence": {
                    "grid_plan": {
                        "rows": 2,
                        "columns": 2,
                        "mode": "row_wise_snake",
                        "overlap": (0.0, 0.0),
                    },
                },
            },
        ),
        grid_plan={
            "rows": 1,
            "columns": 2,
            "mode": "row_wise_snake",
            "overlap": (0.0, 0.0),
        },
    )
    wdg.set_state(sequence)
<<<<<<< HEAD
    assert wdg.position_widget._table.rowCount() == 3
    assert wdg.channel_widget._table.rowCount() == 2
    assert wdg.t_cbox.isChecked()
    assert wdg.g_cbox.isChecked()
=======
    assert wdg.position_wdg._table.rowCount() == 3
    assert wdg.channel_wdg._table.rowCount() == 2
>>>>>>> 4d1d3b61

    # round trip
    assert wdg.get_state() == sequence


def test_mda_buttons(qtbot: QtBot, global_mmcore: CMMCorePlus):
    wdg = MDAWidget(include_run_button=True)
    qtbot.addWidget(wdg)

<<<<<<< HEAD
    wdg.ch_cbox.setChecked(True)
    wdg.p_cbox.setChecked(True)
    assert wdg.channel_widget._table.rowCount() == 0
    wdg.channel_widget._add_button.click()
    wdg.channel_widget._add_button.click()
    assert wdg.channel_widget._table.rowCount() == 2
    wdg.channel_widget._table.selectRow(0)
    wdg.channel_widget._remove_button.click()
    assert wdg.channel_widget._table.rowCount() == 1
    wdg.channel_widget._clear_button.click()
    assert wdg.channel_widget._table.rowCount() == 0

    assert wdg.position_widget._table.rowCount() == 0
    wdg.position_widget.add_button.click()
    wdg.position_widget.add_button.click()
    assert wdg.position_widget._table.rowCount() == 2
    wdg.position_widget._table.selectRow(0)
    wdg.position_widget.remove_button.click()
    assert wdg.position_widget._table.rowCount() == 1
    wdg.position_widget.clear_button.click()
    assert wdg.position_widget._table.rowCount() == 0
=======
    assert wdg.channel_wdg._table.rowCount() == 0
    wdg.ch_wdg.setChecked(True)
    wdg.channel_wdg._add_button.click()
    wdg.channel_wdg._add_button.click()
    assert wdg.channel_wdg._table.rowCount() == 2
    wdg.channel_wdg._table.selectRow(0)
    wdg.channel_wdg._remove_button.click()
    assert wdg.channel_wdg._table.rowCount() == 1
    wdg.channel_wdg._clear_button.click()
    assert wdg.channel_wdg._table.rowCount() == 0

    assert wdg.position_wdg._table.rowCount() == 0
    wdg.p_wdg.setChecked(True)
    wdg.position_wdg.add_button.click()
    wdg.position_wdg.add_button.click()
    assert wdg.position_wdg._table.rowCount() == 2
    wdg.position_wdg._table.selectRow(0)
    wdg.position_wdg.remove_button.click()
    assert wdg.position_wdg._table.rowCount() == 1
    wdg.position_wdg.clear_button.click()
    assert wdg.position_wdg._table.rowCount() == 0
>>>>>>> 4d1d3b61


def test_mda_methods(qtbot: QtBot, global_mmcore: CMMCorePlus):
    wdg = MDAWidget(include_run_button=True)
    qtbot.addWidget(wdg)

    wdg.p_cbox.setChecked(True)
    wdg.z_cbox.setChecked(True)
    wdg.t_cbox.setChecked(True)

    wdg._on_mda_started()
<<<<<<< HEAD
    assert not wdg.time_widget.isEnabled()
    assert not wdg.buttons_wdg.acquisition_order_comboBox.isEnabled()
    assert not wdg.channel_widget.isEnabled()
    assert not wdg.position_widget.isEnabled()
    assert not wdg.stack_widget.isEnabled()
    assert not wdg.grid_widget.isEnabled()
=======
    assert not wdg.time_wdg.isEnabled()
    assert not wdg.buttons_wdg.acquisition_order_comboBox.isEnabled()
    assert not wdg.channel_wdg.isEnabled()
    assert not wdg.position_wdg.isEnabled()
    assert not wdg.stack_wdg.isEnabled()
>>>>>>> 4d1d3b61
    assert wdg.buttons_wdg.run_button.isHidden()
    assert not wdg.buttons_wdg.pause_button.isHidden()
    assert not wdg.buttons_wdg.cancel_button.isHidden()

    wdg._on_mda_finished()
<<<<<<< HEAD
    assert wdg.time_widget.isEnabled()
    assert wdg.buttons_wdg.acquisition_order_comboBox.isEnabled()
    assert not wdg.channel_widget.isEnabled()
    assert wdg.position_widget.isEnabled()
    assert wdg.stack_widget.isEnabled()
    assert not wdg.grid_widget.isEnabled()
=======
    assert wdg.time_wdg.isEnabled()
    assert wdg.buttons_wdg.acquisition_order_comboBox.isEnabled()
    assert wdg.channel_wdg.isEnabled()
    assert wdg.position_wdg.isEnabled()
    assert wdg.stack_wdg.isEnabled()
>>>>>>> 4d1d3b61
    assert not wdg.buttons_wdg.run_button.isHidden()
    assert wdg.buttons_wdg.pause_button.isHidden()
    assert wdg.buttons_wdg.cancel_button.isHidden()


def test_gui_labels(qtbot: QtBot, global_mmcore: CMMCorePlus):
    # sourcery skip: extract-duplicate-method
    global_mmcore.setExposure(100)
    wdg = MDAWidget(include_run_button=True)
    qtbot.addWidget(wdg)
    wdg.show()

<<<<<<< HEAD
    wdg.ch_cbox.setChecked(True)
    assert wdg.channel_widget._table.rowCount() == 0
    wdg.channel_widget._add_button.click()
    assert wdg.channel_widget._table.rowCount() == 1
    assert wdg.channel_widget._table.cellWidget(0, 1).value() == 100.0

    assert not wdg.t_cbox.isChecked()
    wdg.t_cbox.setChecked(True)
    wdg.time_widget._add_button.click()
=======
    assert wdg.channel_wdg._table.rowCount() == 0
    wdg.ch_wdg.setChecked(True)
    wdg.channel_wdg._add_button.click()
    assert wdg.channel_wdg._table.rowCount() == 1
    assert wdg.channel_wdg._table.cellWidget(0, 1).value() == 100.0

    wdg.t_wdg.setChecked(True)
    wdg.time_wdg._add_button.click()
>>>>>>> 4d1d3b61

    txt = (
        "Minimum total acquisition time: 100 ms"
        "\nMinimum acquisition time per timepoint: 100 ms"
    )
    assert wdg.time_lbl._total_time_lbl.text() == txt
<<<<<<< HEAD
    assert wdg.time_widget._warning_widget.isHidden()

    assert wdg.t_cbox.isChecked()
    interval = cast("_DoubleSpinAndCombo", wdg.time_widget._table.cellWidget(0, 0))
    timepoint = cast("QSpinBox", wdg.time_widget._table.cellWidget(0, 1))
    interval.setValue(1, "ms")
    timepoint.setValue(2)
=======
    assert not wdg.time_wdg._warning_widget.isVisible()

    interval = cast("_DoubleSpinAndCombo", wdg.time_wdg._table.cellWidget(0, 0))
    timepoint = cast("QSpinBox", wdg.time_wdg._table.cellWidget(0, 1))
    interval.setValue(1, "ms")
    timepoint.setValue(2)
    assert wdg.time_wdg._warning_widget.isVisible()
>>>>>>> 4d1d3b61

    txt = (
        "Minimum total acquisition time: 201 ms"
        "\nMinimum acquisition time per timepoint: 100 ms"
    )
    assert wdg.time_lbl._total_time_lbl.text() == txt
    assert not wdg.time_widget._warning_widget.isHidden()

<<<<<<< HEAD
    wdg.channel_widget._add_button.click()
    wdg.channel_widget._advanced_cbox.setChecked(True)
    wdg.channel_widget._table.cellWidget(1, 4).setValue(2)
    wdg.channel_widget._table.cellWidget(1, 1).setValue(100.0)
    assert not wdg.time_widget._warning_widget.isHidden()
    interval.setValue(200, "ms")
    timepoint.setValue(4)
    assert wdg.time_widget._warning_widget.isHidden()
=======
    wdg.channel_wdg._add_button.click()
    wdg.channel_wdg._advanced_cbox.setChecked(True)
    wdg.channel_wdg._table.cellWidget(1, 4).setValue(2)
    wdg.channel_wdg._table.cellWidget(1, 1).setValue(100.0)
    assert wdg.time_wdg._warning_widget.isVisible()
    interval.setValue(200, "ms")
    timepoint.setValue(4)
    assert not wdg.time_wdg._warning_widget.isVisible()
>>>>>>> 4d1d3b61

    txt = (
        "Minimum total acquisition time: 01 sec 200 ms"
        "\nMinimum acquisition time per timepoint: 100 ms"
    )
    assert wdg.time_lbl._total_time_lbl.text() == txt

<<<<<<< HEAD
    wdg.time_widget._add_button.click()
    timepoint = cast("QSpinBox", wdg.time_widget._table.cellWidget(1, 1))
=======
    wdg.time_wdg._add_button.click()
    timepoint = cast("QSpinBox", wdg.time_wdg._table.cellWidget(1, 1))
>>>>>>> 4d1d3b61
    timepoint.setValue(2)

    txt = (
        "Minimum total acquisition time: 02 sec 400 ms"
        "\nMinimum acquisition time per timepoint: 100 ms"
    )
    assert wdg.time_lbl._total_time_lbl.text() == txt


def test_enable_run_button(qtbot: QtBot, global_mmcore: CMMCorePlus):
    wdg = MDAWidget(include_run_button=True)
    qtbot.addWidget(wdg)
    wdg.show()
    mmc = global_mmcore

    assert mmc.getChannelGroup() == "Channel"
    assert not mmc.getCurrentConfig("Channel")
    assert not wdg.buttons_wdg.run_button.isEnabled()
    assert not wdg.ch_cbox.isChecked()

    wdg.ch_cbox.setChecked(True)
    assert not wdg.buttons_wdg.run_button.isEnabled()
    wdg.channel_widget._add_button.click()
    assert wdg.channel_widget._table.rowCount()
    assert wdg.buttons_wdg.run_button.isEnabled()

    wdg.ch_cbox.setChecked(False)
    assert not wdg.buttons_wdg.run_button.isEnabled()

    mmc.setConfig("Channel", "DAPI")
    assert wdg.buttons_wdg.run_button.isEnabled()

    mmc.setChannelGroup("")
    assert not wdg.buttons_wdg.run_button.isEnabled()


def test_absolute_grid_warning(qtbot: QtBot, global_mmcore: CMMCorePlus):
    wdg = MDAWidget(include_run_button=True)
    qtbot.addWidget(wdg)
    wdg.show()

    assert not wdg.g_cbox.isChecked()
    assert not wdg.p_cbox.isChecked()

    wdg.g_cbox.setChecked(True)
    wdg.grid_widget.tab.setCurrentIndex(1)

    wdg.p_cbox.setChecked(True)
    wdg.position_widget.add_button.click()
    wdg.position_widget.add_button.click()

    assert not wdg.grid_widget.tab.isTabEnabled(1)
    assert not wdg.grid_widget.tab.isTabEnabled(2)

    wdg.p_cbox.setChecked(False)

    assert wdg.grid_widget.tab.isTabEnabled(1)
    assert wdg.grid_widget.tab.isTabEnabled(2)<|MERGE_RESOLUTION|>--- conflicted
+++ resolved
@@ -10,14 +10,12 @@
 if TYPE_CHECKING:
     from pytestqt.qtbot import QtBot
     from qtpy.QtWidgets import QSpinBox
-
-    from pymmcore_widgets._mda._time_plan_widget import _DoubleSpinAndCombo
+    from superqt import QQuantity
 
 
 def test_mda_widget_load_state(qtbot: QtBot):
     wdg = MDAWidget(include_run_button=True)
     qtbot.addWidget(wdg)
-<<<<<<< HEAD
     assert wdg.position_widget._table.rowCount() == 0
     assert wdg.channel_widget._table.rowCount() == 0
     assert not wdg.t_cbox.isChecked()
@@ -30,18 +28,6 @@
     assert not wdg.stack_widget.isEnabled()
     assert not wdg.grid_widget.isEnabled()
     wdg._enable_widgets(True)
-=======
-    assert wdg.position_wdg._table.rowCount() == 0
-    assert wdg.channel_wdg._table.rowCount() == 0
-
-    wdg._set_enabled(False)
-    assert not wdg.time_wdg.isEnabled()
-    assert not wdg.buttons_wdg.acquisition_order_comboBox.isEnabled()
-    assert not wdg.channel_wdg.isEnabled()
-    assert not wdg.position_wdg.isEnabled()
-    assert not wdg.stack_wdg.isEnabled()
-    wdg._set_enabled(True)
->>>>>>> 4d1d3b61
 
     sequence = MDASequence(
         channels=[
@@ -77,15 +63,10 @@
         },
     )
     wdg.set_state(sequence)
-<<<<<<< HEAD
     assert wdg.position_widget._table.rowCount() == 3
     assert wdg.channel_widget._table.rowCount() == 2
     assert wdg.t_cbox.isChecked()
     assert wdg.g_cbox.isChecked()
-=======
-    assert wdg.position_wdg._table.rowCount() == 3
-    assert wdg.channel_wdg._table.rowCount() == 2
->>>>>>> 4d1d3b61
 
     # round trip
     assert wdg.get_state() == sequence
@@ -95,7 +76,6 @@
     wdg = MDAWidget(include_run_button=True)
     qtbot.addWidget(wdg)
 
-<<<<<<< HEAD
     wdg.ch_cbox.setChecked(True)
     wdg.p_cbox.setChecked(True)
     assert wdg.channel_widget._table.rowCount() == 0
@@ -117,29 +97,6 @@
     assert wdg.position_widget._table.rowCount() == 1
     wdg.position_widget.clear_button.click()
     assert wdg.position_widget._table.rowCount() == 0
-=======
-    assert wdg.channel_wdg._table.rowCount() == 0
-    wdg.ch_wdg.setChecked(True)
-    wdg.channel_wdg._add_button.click()
-    wdg.channel_wdg._add_button.click()
-    assert wdg.channel_wdg._table.rowCount() == 2
-    wdg.channel_wdg._table.selectRow(0)
-    wdg.channel_wdg._remove_button.click()
-    assert wdg.channel_wdg._table.rowCount() == 1
-    wdg.channel_wdg._clear_button.click()
-    assert wdg.channel_wdg._table.rowCount() == 0
-
-    assert wdg.position_wdg._table.rowCount() == 0
-    wdg.p_wdg.setChecked(True)
-    wdg.position_wdg.add_button.click()
-    wdg.position_wdg.add_button.click()
-    assert wdg.position_wdg._table.rowCount() == 2
-    wdg.position_wdg._table.selectRow(0)
-    wdg.position_wdg.remove_button.click()
-    assert wdg.position_wdg._table.rowCount() == 1
-    wdg.position_wdg.clear_button.click()
-    assert wdg.position_wdg._table.rowCount() == 0
->>>>>>> 4d1d3b61
 
 
 def test_mda_methods(qtbot: QtBot, global_mmcore: CMMCorePlus):
@@ -151,39 +108,23 @@
     wdg.t_cbox.setChecked(True)
 
     wdg._on_mda_started()
-<<<<<<< HEAD
     assert not wdg.time_widget.isEnabled()
     assert not wdg.buttons_wdg.acquisition_order_comboBox.isEnabled()
     assert not wdg.channel_widget.isEnabled()
     assert not wdg.position_widget.isEnabled()
     assert not wdg.stack_widget.isEnabled()
     assert not wdg.grid_widget.isEnabled()
-=======
-    assert not wdg.time_wdg.isEnabled()
-    assert not wdg.buttons_wdg.acquisition_order_comboBox.isEnabled()
-    assert not wdg.channel_wdg.isEnabled()
-    assert not wdg.position_wdg.isEnabled()
-    assert not wdg.stack_wdg.isEnabled()
->>>>>>> 4d1d3b61
     assert wdg.buttons_wdg.run_button.isHidden()
     assert not wdg.buttons_wdg.pause_button.isHidden()
     assert not wdg.buttons_wdg.cancel_button.isHidden()
 
     wdg._on_mda_finished()
-<<<<<<< HEAD
     assert wdg.time_widget.isEnabled()
     assert wdg.buttons_wdg.acquisition_order_comboBox.isEnabled()
     assert not wdg.channel_widget.isEnabled()
     assert wdg.position_widget.isEnabled()
     assert wdg.stack_widget.isEnabled()
     assert not wdg.grid_widget.isEnabled()
-=======
-    assert wdg.time_wdg.isEnabled()
-    assert wdg.buttons_wdg.acquisition_order_comboBox.isEnabled()
-    assert wdg.channel_wdg.isEnabled()
-    assert wdg.position_wdg.isEnabled()
-    assert wdg.stack_wdg.isEnabled()
->>>>>>> 4d1d3b61
     assert not wdg.buttons_wdg.run_button.isHidden()
     assert wdg.buttons_wdg.pause_button.isHidden()
     assert wdg.buttons_wdg.cancel_button.isHidden()
@@ -196,7 +137,6 @@
     qtbot.addWidget(wdg)
     wdg.show()
 
-<<<<<<< HEAD
     wdg.ch_cbox.setChecked(True)
     assert wdg.channel_widget._table.rowCount() == 0
     wdg.channel_widget._add_button.click()
@@ -206,39 +146,19 @@
     assert not wdg.t_cbox.isChecked()
     wdg.t_cbox.setChecked(True)
     wdg.time_widget._add_button.click()
-=======
-    assert wdg.channel_wdg._table.rowCount() == 0
-    wdg.ch_wdg.setChecked(True)
-    wdg.channel_wdg._add_button.click()
-    assert wdg.channel_wdg._table.rowCount() == 1
-    assert wdg.channel_wdg._table.cellWidget(0, 1).value() == 100.0
-
-    wdg.t_wdg.setChecked(True)
-    wdg.time_wdg._add_button.click()
->>>>>>> 4d1d3b61
 
     txt = (
         "Minimum total acquisition time: 100 ms"
         "\nMinimum acquisition time per timepoint: 100 ms"
     )
     assert wdg.time_lbl._total_time_lbl.text() == txt
-<<<<<<< HEAD
     assert wdg.time_widget._warning_widget.isHidden()
 
     assert wdg.t_cbox.isChecked()
-    interval = cast("_DoubleSpinAndCombo", wdg.time_widget._table.cellWidget(0, 0))
+    interval = cast("QQuantity", wdg.time_widget._table.cellWidget(0, 0))
     timepoint = cast("QSpinBox", wdg.time_widget._table.cellWidget(0, 1))
     interval.setValue(1, "ms")
     timepoint.setValue(2)
-=======
-    assert not wdg.time_wdg._warning_widget.isVisible()
-
-    interval = cast("_DoubleSpinAndCombo", wdg.time_wdg._table.cellWidget(0, 0))
-    timepoint = cast("QSpinBox", wdg.time_wdg._table.cellWidget(0, 1))
-    interval.setValue(1, "ms")
-    timepoint.setValue(2)
-    assert wdg.time_wdg._warning_widget.isVisible()
->>>>>>> 4d1d3b61
 
     txt = (
         "Minimum total acquisition time: 201 ms"
@@ -247,7 +167,6 @@
     assert wdg.time_lbl._total_time_lbl.text() == txt
     assert not wdg.time_widget._warning_widget.isHidden()
 
-<<<<<<< HEAD
     wdg.channel_widget._add_button.click()
     wdg.channel_widget._advanced_cbox.setChecked(True)
     wdg.channel_widget._table.cellWidget(1, 4).setValue(2)
@@ -256,16 +175,6 @@
     interval.setValue(200, "ms")
     timepoint.setValue(4)
     assert wdg.time_widget._warning_widget.isHidden()
-=======
-    wdg.channel_wdg._add_button.click()
-    wdg.channel_wdg._advanced_cbox.setChecked(True)
-    wdg.channel_wdg._table.cellWidget(1, 4).setValue(2)
-    wdg.channel_wdg._table.cellWidget(1, 1).setValue(100.0)
-    assert wdg.time_wdg._warning_widget.isVisible()
-    interval.setValue(200, "ms")
-    timepoint.setValue(4)
-    assert not wdg.time_wdg._warning_widget.isVisible()
->>>>>>> 4d1d3b61
 
     txt = (
         "Minimum total acquisition time: 01 sec 200 ms"
@@ -273,13 +182,8 @@
     )
     assert wdg.time_lbl._total_time_lbl.text() == txt
 
-<<<<<<< HEAD
     wdg.time_widget._add_button.click()
     timepoint = cast("QSpinBox", wdg.time_widget._table.cellWidget(1, 1))
-=======
-    wdg.time_wdg._add_button.click()
-    timepoint = cast("QSpinBox", wdg.time_wdg._table.cellWidget(1, 1))
->>>>>>> 4d1d3b61
     timepoint.setValue(2)
 
     txt = (
