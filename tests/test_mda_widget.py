from __future__ import annotations

<<<<<<< HEAD
from typing import TYPE_CHECKING
=======
from typing import TYPE_CHECKING, cast
>>>>>>> b8808f6a

from pymmcore_plus import CMMCorePlus
from useq import MDASequence

from pymmcore_widgets._mda import MDAWidget

if TYPE_CHECKING:
    from pytestqt.qtbot import QtBot
    from qtpy.QtWidgets import QSpinBox

    from pymmcore_widgets._mda._time_plan_widget import _DoubleSpinAndCombo


def test_mda_widget_load_state(qtbot: QtBot):
    wdg = MDAWidget(include_run_button=True)
    qtbot.addWidget(wdg)
    assert wdg.position_groupbox._table.rowCount() == 0
    assert wdg.channel_groupbox._table.rowCount() == 0
    assert not wdg.time_groupbox.isChecked()

    wdg._set_enabled(False)
    assert not wdg.time_groupbox.isEnabled()
    assert not wdg.buttons_wdg.acquisition_order_comboBox.isEnabled()
    assert not wdg.channel_groupbox.isEnabled()
    assert not wdg.position_groupbox.isEnabled()
    assert not wdg.stack_groupbox.isEnabled()
    wdg._set_enabled(True)

    sequence = MDASequence(
        channels=[
            {"config": "Cy5", "exposure": 20},
            {"config": "FITC", "exposure": 50},
        ],
        time_plan={"phases": [{"interval": 2, "loops": 5}]},
        z_plan={"range": 4, "step": 0.5},
        axis_order="tpgcz",
        stage_positions=(
            {"name": "Pos000", "x": 222, "y": 1, "z": 1},
            {"name": "Pos001", "x": 111, "y": 0, "z": 0},
            {
                "name": "Pos002",
                "x": 1,
                "y": 2,
                "z": 3,
                "sequence": {
                    "grid_plan": {
                        "rows": 2,
                        "columns": 2,
                        "mode": "row_wise_snake",
                        "overlap": (0.0, 0.0),
                    },
                },
            },
        ),
    )
    wdg.set_state(sequence)
    assert wdg.position_groupbox._table.rowCount() == 3
    assert wdg.channel_groupbox._table.rowCount() == 2
    assert wdg.time_groupbox.isChecked()

    # round trip
    assert wdg.get_state() == sequence


def test_mda_buttons(qtbot: QtBot, global_mmcore: CMMCorePlus):
    wdg = MDAWidget(include_run_button=True)
    qtbot.addWidget(wdg)

    assert wdg.channel_groupbox._table.rowCount() == 0
    wdg.channel_groupbox._add_button.click()
    wdg.channel_groupbox._add_button.click()
    assert wdg.channel_groupbox._table.rowCount() == 2
    wdg.channel_groupbox._table.selectRow(0)
    wdg.channel_groupbox._remove_button.click()
    assert wdg.channel_groupbox._table.rowCount() == 1
    wdg.channel_groupbox._clear_button.click()
    assert wdg.channel_groupbox._table.rowCount() == 0

    assert wdg.position_groupbox._table.rowCount() == 0
    wdg.position_groupbox.setChecked(True)
    wdg.position_groupbox.add_button.click()
    wdg.position_groupbox.add_button.click()
    assert wdg.position_groupbox._table.rowCount() == 2
    wdg.position_groupbox._table.selectRow(0)
    wdg.position_groupbox.remove_button.click()
    assert wdg.position_groupbox._table.rowCount() == 1
    wdg.position_groupbox.clear_button.click()
    assert wdg.position_groupbox._table.rowCount() == 0


def test_mda_methods(qtbot: QtBot, global_mmcore: CMMCorePlus):
    wdg = MDAWidget(include_run_button=True)
    qtbot.addWidget(wdg)

    wdg._on_mda_started()
    assert not wdg.time_groupbox.isEnabled()
    assert not wdg.buttons_wdg.acquisition_order_comboBox.isEnabled()
    assert not wdg.channel_groupbox.isEnabled()
    assert not wdg.position_groupbox.isEnabled()
    assert not wdg.stack_groupbox.isEnabled()
    assert wdg.buttons_wdg.run_button.isHidden()
    assert not wdg.buttons_wdg.pause_button.isHidden()
    assert not wdg.buttons_wdg.cancel_button.isHidden()

    wdg._on_mda_finished()
    assert wdg.time_groupbox.isEnabled()
    assert wdg.buttons_wdg.acquisition_order_comboBox.isEnabled()
    assert wdg.channel_groupbox.isEnabled()
    assert wdg.position_groupbox.isEnabled()
    assert wdg.stack_groupbox.isEnabled()
    assert not wdg.buttons_wdg.run_button.isHidden()
    assert wdg.buttons_wdg.pause_button.isHidden()
    assert wdg.buttons_wdg.cancel_button.isHidden()


def test_gui_labels(qtbot: QtBot, global_mmcore: CMMCorePlus):
    global_mmcore.setExposure(100)
    wdg = MDAWidget(include_run_button=True)
    qtbot.addWidget(wdg)
    wdg.show()

    assert wdg.channel_groupbox._table.rowCount() == 0
    wdg.channel_groupbox._add_button.click()
    assert wdg.channel_groupbox._table.rowCount() == 1
    assert wdg.channel_groupbox._table.cellWidget(0, 1).value() == 100.0

    assert not wdg.time_groupbox.isChecked()
    wdg.time_groupbox.setChecked(True)
    wdg.time_groupbox._add_button.click()

    txt = (
        "Minimum total acquisition time: 100 ms"
        "\nMinimum acquisition time per timepoint: 100 ms"
    )
    assert wdg.time_lbl._total_time_lbl.text() == txt
    assert not wdg.time_groupbox._warning_widget.isVisible()

    assert wdg.time_groupbox.isChecked()
    interval = cast("_DoubleSpinAndCombo", wdg.time_groupbox._table.cellWidget(0, 0))
    timepoint = cast("QSpinBox", wdg.time_groupbox._table.cellWidget(0, 1))
    interval.setValue(1, "ms")
    timepoint.setValue(2)
    assert wdg.time_groupbox._warning_widget.isVisible()

    txt = (
        "Minimum total acquisition time: 201 ms"
        "\nMinimum acquisition time per timepoint: 100 ms"
    )
    assert wdg.time_lbl._total_time_lbl.text() == txt

    wdg.channel_groupbox._add_button.click()
    wdg.channel_groupbox._advanced_cbox.setChecked(True)
    wdg.channel_groupbox._table.cellWidget(1, 4).setValue(2)
    wdg.channel_groupbox._table.cellWidget(1, 1).setValue(100.0)
    assert wdg.time_groupbox._warning_widget.isVisible()
    interval.setValue(200, "ms")
    timepoint.setValue(4)
    assert not wdg.time_groupbox._warning_widget.isVisible()

    txt = (
        "Minimum total acquisition time: 01 sec 200 ms"
        "\nMinimum acquisition time per timepoint: 100 ms"
    )
    assert wdg.time_lbl._total_time_lbl.text() == txt

    wdg.time_groupbox._add_button.click()
    timepoint = cast("QSpinBox", wdg.time_groupbox._table.cellWidget(1, 1))
    timepoint.setValue(2)

    txt = (
        "Minimum total acquisition time: 02 sec 400 ms"
        "\nMinimum acquisition time per timepoint: 100 ms"
    )
    assert wdg.time_lbl._total_time_lbl.text() == txt<|MERGE_RESOLUTION|>--- conflicted
+++ resolved
@@ -1,10 +1,6 @@
 from __future__ import annotations
 
-<<<<<<< HEAD
-from typing import TYPE_CHECKING
-=======
 from typing import TYPE_CHECKING, cast
->>>>>>> b8808f6a
 
 from pymmcore_plus import CMMCorePlus
 from useq import MDASequence
