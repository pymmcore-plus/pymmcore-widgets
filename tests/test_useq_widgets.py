--- conflicted
+++ resolved
@@ -414,8 +414,23 @@
     wdg.setFovWidth(6)
     assert wdg.fovWidth() == 6
 
-
-<<<<<<< HEAD
+    
+def test_proper_checked_index(qtbot):
+    """Testing that the proper tab is checked when setting a value
+
+    https://github.com/pymmcore-plus/pymmcore-widgets/issues/205
+    """
+    import useq
+
+    from pymmcore_widgets.useq_widgets._positions import _MDAPopup
+
+    seq = useq.MDASequence(grid_plan=useq.GridRowsColumns(rows=2, columns=3))
+    pop = _MDAPopup(seq)
+    qtbot.addWidget(pop)
+    assert pop.mda_tabs.grid_plan.isEnabled()
+    assert pop.mda_tabs.isChecked(pop.mda_tabs.grid_plan)
+
+
 def test_autofocus_wdg(qtbot: QtBot):
     wdg = _AutofocusZDeviceWidget()
     qtbot.addWidget(wdg)
@@ -472,20 +487,4 @@
     mda = MDA.replace(stage_positions=[useq.Position(x=0, y=1, z=2, sequence=AF3)])
 
     wdg.setValue(mda)
-    assert wdg.value().replace(metadata={}) == mda
-=======
-def test_proper_checked_index(qtbot):
-    """Testing that the proper tab is checked when setting a value
-
-    https://github.com/pymmcore-plus/pymmcore-widgets/issues/205
-    """
-    import useq
-
-    from pymmcore_widgets.useq_widgets._positions import _MDAPopup
-
-    seq = useq.MDASequence(grid_plan=useq.GridRowsColumns(rows=2, columns=3))
-    pop = _MDAPopup(seq)
-    qtbot.addWidget(pop)
-    assert pop.mda_tabs.grid_plan.isEnabled()
-    assert pop.mda_tabs.isChecked(pop.mda_tabs.grid_plan)
->>>>>>> a8aa2ab5
+    assert wdg.value().replace(metadata={}) == mda