from __future__ import annotations

import enum
from typing import TYPE_CHECKING

import pint
import pytest
import useq
from qtpy.QtCore import Qt, QTimer

import pymmcore_widgets
from pymmcore_widgets.useq_widgets import (
    ChannelTable,
    DataTableWidget,
    GridPlanWidget,
    MDASequenceWidget,
    PositionTable,
    TimePlanWidget,
    ZPlanWidget,
    _grid,
    _z,
)
from pymmcore_widgets.useq_widgets._column_info import (
    FloatColumn,
    QQuantityLineEdit,
    TextColumn,
)
from pymmcore_widgets.useq_widgets._positions import QFileDialog, _MDAPopup

if TYPE_CHECKING:
    from pathlib import Path

    from pytestqt.qtbot import QtBot


class MyEnum(enum.Enum):
    foo = "bar"
    baz = "qux"


@pytest.mark.parametrize("Wdg", [PositionTable, ChannelTable, TimePlanWidget])
def test_useq_table(qtbot: QtBot, Wdg: type[DataTableWidget]) -> None:
    wdg = Wdg()
    qtbot.addWidget(wdg)
    table = wdg.table()
    table.setRowCount(2)
    wdg.show()

    assert wdg.toolBar()  # public attr
    for col in Wdg.COLUMNS:
        assert table.indexOf(col) == table.indexOf(col.header_text()) >= 0
        assert list(wdg.value(exclude_unchecked=False))
        assert list(wdg.value(exclude_unchecked=True))

    assert table.indexOf("foo") == -1


def test_z_widget(qtbot: QtBot) -> None:
    wdg = ZPlanWidget()
    qtbot.addWidget(wdg)
    wdg.show()
    wdg.setMode("range_around")
    wdg.range.setValue(4)
    wdg.step.setValue(0.5)
    val = wdg.value()
    assert isinstance(val, useq.ZRangeAround)
    assert val.range == 4
    assert val.step == 0.5


def test_data_table(qtbot: QtBot) -> None:
    wdg = DataTableWidget()
    qtbot.addWidget(wdg)
    table = wdg.table()
    table.setRowCount(2)
    for col_meta in [
        TextColumn(key="foo", default="bar", is_row_selector=True),
        TextColumn(key="baz", default="qux"),
        FloatColumn(key="qux", default=42.0),
    ]:
        table.addColumn(col_meta, position=-1)

    table.setRowCount(4)
    assert list(wdg.value(exclude_unchecked=False))

    n_rows = table.rowCount()
    wdg.act_add_row.trigger()
    assert table.rowCount() == n_rows + 1
    table.selectRow(table.rowCount() - 1)
    wdg.act_remove_row.trigger()
    assert table.rowCount() == n_rows
    wdg.act_check_all.trigger()
    assert len(wdg.value()) == table.rowCount()
    wdg.act_check_none.trigger()
    assert len(wdg.value()) == 0  # requires a is_row_selector=True column
    wdg.act_clear.trigger()
    assert table.rowCount() == 0


SUB_SEQ = useq.MDASequence(
    time_plan=useq.TIntervalLoops(interval=4, loops=4),
    z_plan=useq.ZRangeAround(range=4, step=0.2),
    grid_plan=useq.GridRowsColumns(rows=14, columns=3),
    channels=[{"config": "FITC", "exposure": 32}],
    axis_order="gtcz",
)


AF = useq.AxesBasedAF(
    autofocus_device_name="", autofocus_motor_offset=0.0, axes=("t", "p", "g")
)


MDA = useq.MDASequence(
    time_plan=useq.TIntervalLoops(interval=4, loops=3),
    stage_positions=[
        useq.Position(x=0, y=1, z=2, sequence=useq.MDASequence(autofocus_plan=AF)),
        useq.Position(x=42, y=0, z=3, sequence=SUB_SEQ.replace(autofocus_plan=AF)),
    ],
    channels=[{"config": "DAPI", "exposure": 42}],
    z_plan=useq.ZRangeAround(range=10, step=0.3),
    grid_plan=useq.GridRowsColumns(rows=10, columns=3),
    axis_order="tpgzc",
    keep_shutter_open_across=("z",),
)


def test_mda_wdg(qtbot: QtBot):
    wdg = MDASequenceWidget()
    qtbot.addWidget(wdg)
    wdg.show()

    wdg.setValue(MDA)
    assert wdg.value().replace(metadata={}) == MDA

    wdg.setValue(SUB_SEQ)
    assert wdg.value().replace(metadata={}) == SUB_SEQ


@pytest.mark.parametrize("ext", ["json", "yaml", "foo"])
def test_mda_wdg_load_save(
    qtbot: QtBot, tmp_path: Path, monkeypatch: pytest.MonkeyPatch, ext: str
):
    from pymmcore_widgets.useq_widgets._mda_sequence import QFileDialog

    wdg = MDASequenceWidget()
    qtbot.addWidget(wdg)
    wdg.show()

    dest = tmp_path / f"sequence.{ext}"
    monkeypatch.setattr(QFileDialog, "getSaveFileName", lambda *a: (dest, None))
    monkeypatch.setattr(QFileDialog, "getOpenFileName", lambda *a: (dest, None))
    dest.write_text("")

    if ext == "foo":
        with pytest.raises(ValueError):
            wdg.load()
        with pytest.raises(ValueError):
            wdg.save()
        return

    dest.write_text(MDA.yaml() if ext == "yaml" else MDA.model_dump_json())

    wdg.load()
    assert wdg.value().replace(metadata={}) == MDA

    wdg.save()
    mda_no_meta = MDA.replace(
        metadata={"pymmcore_widgets": {"version": pymmcore_widgets.__version__}}
    )
    if ext == "json":
        assert dest.read_text() == mda_no_meta.model_dump_json(exclude_defaults=True)
    elif ext == "yaml":
        assert dest.read_text() == mda_no_meta.yaml(exclude_defaults=True)


def test_qquant_line_edit(qtbot: QtBot):
    wdg = QQuantityLineEdit("1 s")
    wdg.show()
    qtbot.addWidget(wdg)
    wdg.setUreg(pint.UnitRegistry())
    wdg.setFocus()
    with pytest.raises(ValueError):
        wdg.setText("sadsfsd")
    with qtbot.waitSignal(wdg.editingFinished):
        qtbot.keyPress(wdg, Qt.Key.Key_Enter)
    assert not wdg.hasFocus()
    assert wdg.text() == "1.0 s"


def test_position_table(qtbot: QtBot):
    wdg = PositionTable()
    wdg.use_af.af_checkbox.setChecked(False)
    qtbot.addWidget(wdg)
    wdg.show()

    wdg.table().setRowCount(1)
    seq_col = wdg.table().indexOf(wdg.SEQ)
    btn = wdg.table().cellWidget(0, seq_col)

    def handle_dialog():
        popup = btn.findChild(_MDAPopup)
        mda = popup.mda_tabs
        mda.setChecked(mda.indexOf(mda.z_plan), True)
        mda.setChecked(mda.indexOf(mda.channels), True)
        popup.accept()

    QTimer.singleShot(100, handle_dialog)

    with qtbot.waitSignal(wdg.valueChanged):
        btn.seq_btn.click()

    positions = wdg.value()
    assert positions[0].sequence is not None
    assert positions[0].sequence.z_plan is not None
    assert len(positions[0].sequence.channels) == 1


def test_position_load_save(
    qtbot: QtBot, tmp_path: Path, monkeypatch: pytest.MonkeyPatch
):
    wdg = PositionTable()
    qtbot.addWidget(wdg)
    wdg.show()

    dest = tmp_path / "positions.json"
    monkeypatch.setattr(QFileDialog, "getSaveFileName", lambda *a: (dest, None))
    monkeypatch.setattr(QFileDialog, "getOpenFileName", lambda *a: (dest, None))

    wdg.setValue(MDA.stage_positions)
    wdg.save()
    wdg.table().setRowCount(0)
    assert wdg.value() != MDA.stage_positions
    wdg.load()
    assert wdg.value() == MDA.stage_positions


def test_channel_groups(qtbot: QtBot) -> None:
    wdg = ChannelTable()
    qtbot.addWidget(wdg)
    wdg.show()

    GROUPS = {"Channel": ["DAPI", "FITC"], "Other": ["foo", "bar"]}
    wdg.setChannelGroups(GROUPS)
    assert wdg.channelGroups() == GROUPS
    wdg.act_add_row.trigger()
    with qtbot.waitSignal(wdg.valueChanged):
        wdg.act_add_row.trigger()
    val = wdg.value()
    assert val[0].group == "Channel"
    assert val[0].config == "DAPI"
    assert val[1].config == "FITC"

    wdg._group_combo.setCurrentText("Other")
    val = wdg.value()
    assert val[0].group == "Other"
    assert val[0].config == "foo"

    wdg.setChannelGroups(None)

    val = wdg.value()
    assert val[0].group == "Channel"
    assert val[0].config == ""
    assert val[1].config == ""
    with qtbot.waitSignal(wdg.valueChanged):
        wdg.act_add_row.trigger()


def test_time_table(qtbot: QtBot) -> None:
    wdg = TimePlanWidget()
    qtbot.addWidget(wdg)
    wdg.show()

    wdg.setValue(useq.TIntervalLoops(interval=0.5, loops=11))
    interval = wdg.table().cellWidget(0, wdg.table().indexOf(wdg.INTERVAL))
    duration = wdg.table().cellWidget(0, wdg.table().indexOf(wdg.DURATION))
    loops = wdg.table().cellWidget(0, wdg.table().indexOf(wdg.LOOPS))
    assert interval.value() == 0.5
    assert duration.value() == 5
    assert loops.value() == 11
    loops.setValue(21)
    assert duration.value() == 10

    # this simulates clicking on the duration column and editing it
    wdg.table().setCurrentCell(0, wdg.table().indexOf(wdg.DURATION))
    duration.setText("20 s")
    duration.textModified.emit("", "")
    assert loops.value() == 41

    wdg.table().setCurrentCell(0, wdg.table().indexOf(wdg.INTERVAL))
    interval.setText("1 s")
    interval.textModified.emit("", "")
    assert duration.value() == 20
    assert loops.value() == 21

    wdg.setValue(None)
    assert wdg.table().rowCount() == 0


def test_z_plan_widget(qtbot: QtBot) -> None:
    wdg = ZPlanWidget()
    qtbot.addWidget(wdg)
    wdg.show()

    wdg.setMode("top_bottom")

    assert wdg.mode() == _z.Mode.TOP_BOTTOM
    assert wdg.top.isVisible()
    assert not wdg.above.isVisible()
    wdg._mode_range.trigger()
    assert wdg.range.isVisible()
    assert not wdg.top.isVisible()
    wdg._mode_above_below.trigger()
    assert wdg.above.isVisible()
    assert not wdg.range.isVisible()

    assert wdg.step.value() == 1
    wdg.setSuggestedStep(0.5)
    assert wdg.suggestedStep() == 0.5
    wdg.useSuggestedStep()
    assert wdg.step.value() == 0.5

    assert wdg.isGoUp()
    wdg.setGoUp(False)
    assert wdg._top_to_bottom.isChecked()
    assert not wdg.isGoUp()

    plan = useq.ZTopBottom(top=1, bottom=2, step=0.2)
    wdg.setValue(plan)
    assert wdg.value() == plan
    assert wdg.top.isVisible()

    plan = useq.ZRangeAround(range=4, step=0.2)
    wdg.setValue(plan)
    assert wdg.value() == plan
    assert not wdg.above.isVisible()

    plan = useq.ZAboveBelow(above=1, below=2, step=0.2)
    wdg.setValue(plan)
    assert wdg.value() == plan
    assert wdg.above.isVisible()

    assert wdg.currentZRange() == plan.above + plan.below

    assert wdg.steps.value() == 16
    with qtbot.waitSignal(wdg.valueChanged):
        wdg.steps.setValue(6)
    assert wdg.steps.value() == 6
    assert wdg.value().step == 0.5

    with pytest.raises(TypeError):
        plan = useq.ZAbsolutePositions(absolute=[1, 2, 3])
        wdg.setValue(plan)


def test_grid_plan_widget(qtbot: QtBot) -> None:
    wdg = GridPlanWidget()
    qtbot.addWidget(wdg)
    wdg.show()

    wdg.setMode("bounds")
    assert isinstance(wdg.value(), useq.GridFromEdges)
    wdg.setMode("number")
    assert isinstance(wdg.value(), useq.GridRowsColumns)
    wdg.setMode("area")
    assert isinstance(wdg.value(), useq.GridWidthHeight)

    plan = useq.GridRowsColumns(rows=3, columns=3, mode="spiral")
    with qtbot.waitSignal(wdg.valueChanged):
        wdg.setValue(plan)
    assert wdg.mode() == _grid.Mode.NUMBER
    assert wdg.value() == plan

    plan = useq.GridFromEdges(left=1, right=2, top=3, bottom=4)
    with qtbot.waitSignal(wdg.valueChanged):
        wdg.setValue(plan)
    assert wdg.mode() == _grid.Mode.BOUNDS
    assert wdg.value() == plan

<<<<<<< HEAD
    # width and height are in micron
=======
>>>>>>> 12699d4d
    plan = useq.GridWidthHeight(width=1000, height=2000, fov_height=3, fov_width=4)
    with qtbot.waitSignal(wdg.valueChanged):
        wdg.setValue(plan)
    assert wdg.mode() == _grid.Mode.AREA
    assert wdg.value() == plan

    assert wdg._fov_height == 3
    wdg.setFovHeight(5)
    assert wdg.fovHeight() == 5

    assert wdg._fov_width == 4
    wdg.setFovWidth(6)
    assert wdg.fovWidth() == 6<|MERGE_RESOLUTION|>--- conflicted
+++ resolved
@@ -377,10 +377,6 @@
     assert wdg.mode() == _grid.Mode.BOUNDS
     assert wdg.value() == plan
 
-<<<<<<< HEAD
-    # width and height are in micron
-=======
->>>>>>> 12699d4d
     plan = useq.GridWidthHeight(width=1000, height=2000, fov_height=3, fov_width=4)
     with qtbot.waitSignal(wdg.valueChanged):
         wdg.setValue(plan)
