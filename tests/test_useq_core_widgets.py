--- conflicted
+++ resolved
@@ -20,23 +20,15 @@
     CoreConnectedPositionTable,
 )
 from pymmcore_widgets.mda._core_z import CoreConnectedZPlanWidget
-<<<<<<< HEAD
 from useq_widgets._mda_sequence import (
-=======
-from pymmcore_widgets.useq_widgets._mda_sequence import (
     AF_AXIS_TOOLTIP,
     AF_DISABLED_TOOLTIP,
->>>>>>> 7fccf953
     PYMMCW_METADATA_KEY,
     AutofocusAxis,
     KeepShutterOpen,
     QFileDialog,
 )
-<<<<<<< HEAD
-from useq_widgets._positions import AF_DEFAULT_TOOLTIP, _MDAPopup
-=======
-from pymmcore_widgets.useq_widgets._positions import AF_PER_POS_TOOLTIP, _MDAPopup
->>>>>>> 7fccf953
+from useq_widgets._positions import AF_PER_POS_TOOLTIP, _MDAPopup
 
 if TYPE_CHECKING:
     from pymmcore_plus import CMMCorePlus
