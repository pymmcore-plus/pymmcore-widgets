# https://peps.python.org/pep-0517/
[build-system]
requires = ["hatchling", "hatch-vcs"]
build-backend = "hatchling.build"

# https://hatch.pypa.io/latest/config/metadata/
[tool.hatch.version]
source = "vcs"

# https://hatch.pypa.io/latest/config/build/#file-selection
[tool.hatch.build.targets.sdist]
include = ["/src", "/tests"]

[tool.hatch.build.targets.wheel]
only-include = ["src"]
sources = ["src"]

# https://peps.python.org/pep-0621/
[project]
name = "pymmcore-widgets"
description = "A set of Qt-based widgets onto the pymmcore-plus model"
readme = "README.md"
requires-python = ">=3.8"
license = { text = "BSD 3-Clause License" }
authors = [
    { email = "federico.gasparoli@gmail.com", name = "Federico Gasparoli" },
    { email = "talley.lambert@gmail.com", name = "Talley Lambert" },
    { email = "ianhuntisaak@gmail.com", name = "Ian Hunt-Isaak" },
]
classifiers = [
    "Development Status :: 3 - Alpha",
    "Environment :: X11 Applications :: Qt",
    "Intended Audience :: Developers",
    "Intended Audience :: Science/Research",
    "License :: OSI Approved :: BSD License",
    "Programming Language :: Python :: 3",
    "Programming Language :: Python :: 3.8",
    "Programming Language :: Python :: 3.9",
    "Programming Language :: Python :: 3.10",
    "Programming Language :: Python :: 3.11",
    "Programming Language :: Python",
    "Topic :: Software Development :: Widget Sets",
    "Topic :: System :: Hardware :: Hardware Drivers",
    "Topic :: System :: Hardware",
    "Topic :: Utilities",
    "Typing :: Typed",
]
dynamic = ["version"]
dependencies = [
    'fonticon-materialdesignicons6',
<<<<<<< HEAD
    'pymmcore-plus[cli] >=0.9.5',
=======
    'pymmcore-plus@git+https://github.com/fdrgsp/pymmcore-plus.git',  # -> when released pymmcore-plus >=0.9.6
>>>>>>> 43f8037f
    'qtpy >=2.0',
    'superqt[quantity] >=0.5.3',
    'useq-schema >=0.4.7',
    'pydantic',
]

# extras
# https://peps.python.org/pep-0621/#dependencies-optional-dependencies
[project.optional-dependencies]
test = ["pytest>=6.0", "pytest-cov", "pytest-qt", "PyYAML", "vispy", "cmap", "zarr", "tifffile"]
pyqt5 = ["PyQt5"]
pyside2 = ["PySide2"]
pyqt6 = ["PyQt6"]
pyside6 = ["PySide6<6.5"]
image = ["vispy"]

dev = [
    "cruft",
    "ruff",
    "ipython",
    "mypy",
    "pdbpp",
    "pre-commit",
    "pytest-cov",
    "pytest",
    "rich",
]
docs = [
    "vispy",
    "mkdocs",
    "mkdocs-material",
    "mkdocstrings-python",
    "mkdocs-literate-nav",
    "mkdocs-gen-files",
    "mkdocs-section-index",
    "mkdocs-video",
]

[project.urls]
Homepage = "https://github.com/pymmcore-plus/pymmcore-widgets"
"Source Code" = "https://github.com/pymmcore-plus/pymmcore-widgets"
Documentation = "https://pymmcore-plus.github.io/pymmcore-widgets"

# https://beta.ruff.rs/docs/rules/
[tool.ruff]
line-length = 88
target-version = "py38"
src = ["src", "tests"]
[tool.ruff.lint]
pydocstyle = { convention = "numpy" }
select = [
    "E",    # style errors
    "F",    # flakes
    "W",    # warnings
    "D",    # pydocstyle
    "D417", # Missing argument descriptions in Docstrings
    "I",    # isort
    "UP",   # pyupgrade
    "C4",   # flake8-comprehensions
    "B",    # flake8-bugbear
    "A001", # flake8-builtins
    "RUF",  # ruff-specific rules
    "TID",  # tidy
    "TCH",  # typecheck
    # "SLF",  # private-access
]
ignore = [
    "D100", # Missing docstring in public module
    "D401", # First line should be in imperative mood
]

[tool.ruff.lint.per-file-ignores]
"tests/*.py" = ["D", "SLF"]

[tool.ruff.format]
docstring-code-format = true

[tool.hatch.metadata]
allow-direct-references = true

# https://docs.pytest.org/en/6.2.x/customize.html
[tool.pytest.ini_options]
minversion = "6.0"
testpaths = ["tests"]
filterwarnings = [
    "error",
    "ignore:distutils Version classes are deprecated",
    # warning, but not error, that will show up on useq<0.3.3
]

# https://mypy.readthedocs.io/en/stable/config_file.html
[tool.mypy]
files = "src/**/"
strict = true
disallow_any_generics = false
disallow_subclassing_any = false
show_error_codes = true
pretty = true
plugins = ["pydantic.mypy"]


# https://coverage.readthedocs.io/en/6.4/config.html
[tool.coverage.report]
exclude_lines = [
    "pragma: no cover",
    "if TYPE_CHECKING:",
    "@overload",
    "except ImportError",
    "raise AssertionError",
    "if __name__ == .__main__.:",
    "raise NotImplementedError",
]
show_missing = true
[tool.coverage.run]
source = ['pymmcore_widgets']

# https://github.com/mgedmin/check-manifest#configuration
[tool.check-manifest]
ignore = [
    ".github_changelog_generator",
    ".pre-commit-config.yaml",
    "tests/**/*",
    "docs/**/*",
    "mkdocs.yml",
    "examples/**/*",
    "CHANGELOG.md",
]

[tool.typos.default]
extend-ignore-identifiers-re = ["(?i)nd2?.*", "(?i)ome", "FO", "FOV", "FOVs"]
<|MERGE_RESOLUTION|>--- conflicted
+++ resolved
@@ -48,11 +48,7 @@
 dynamic = ["version"]
 dependencies = [
     'fonticon-materialdesignicons6',
-<<<<<<< HEAD
-    'pymmcore-plus[cli] >=0.9.5',
-=======
     'pymmcore-plus@git+https://github.com/fdrgsp/pymmcore-plus.git',  # -> when released pymmcore-plus >=0.9.6
->>>>>>> 43f8037f
     'qtpy >=2.0',
     'superqt[quantity] >=0.5.3',
     'useq-schema >=0.4.7',
