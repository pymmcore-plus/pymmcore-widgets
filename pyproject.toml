# https://peps.python.org/pep-0517/
[build-system]
requires = ["setuptools>=45", "wheel", "setuptools-scm>=6.2"]
build-backend = "setuptools.build_meta"

# https://peps.python.org/pep-0621/
[project]
name = "pymmcore-widgets"
description = "A set of Qt-based widgets onto the pymmcore-plus model"
readme = "README.md"
requires-python = ">=3.8"
license = { text = "BSD 3-Clause License" }
authors = [
    { email = "federico.gasparoli@gmail.com", name = "Federico Gasparoli" },
    { email = "talley.lambert@gmail.com", name = "Talley Lambert" },
    { email = "ianhuntisaak@gmail.com", name = "Ian Hunt-Isaak" },
]
classifiers = [
    "Development Status :: 3 - Alpha",
    "License :: OSI Approved :: BSD License",
    "Programming Language :: Python :: 3",
    "Programming Language :: Python :: 3.8",
    "Programming Language :: Python :: 3.9",
    "Programming Language :: Python :: 3.10",
]
dynamic = ["version"]
dependencies = [
    'pymmcore-plus @ git+https://github.com/fdrgsp/pymmcore-plus.git@new_px_size_signal',
    'useq-schema >=0.1.0',
    'superqt >=0.3.1',
    'fonticon-materialdesignicons6',
    'qtpy',
    'tifffile',
]

# extras
# https://peps.python.org/pep-0621/#dependencies-optional-dependencies
[project.optional-dependencies]
test = ["pytest>=6.0", "pytest-cov", "pytest-qt"]
pyqt5 = ["PyQt5"]
pyside2 = ["PySide2"]
pyqt6 = ["PyQt6"]
<<<<<<< HEAD
pyside6 = ["PySide6<=6.3.2"]
=======
pyside6 = ["PySide6!=6.4.0"]
>>>>>>> c8d8e777
image = ["vispy"]

dev = [
    "black",
    "cruft",
    "flake8-bugbear",
    "flake8-docstrings",
    "flake8-pyprojecttoml @ git+https://github.com/tlambert03/flake8-pyprojecttoml.git@main",
    "flake8-typing-imports",
    "flake8",
    "ipython",
    "isort",
    "mypy",
    "pdbpp",
    "pre-commit",
    "pydocstyle",
    "pytest-cov",
    "pytest",
    "rich",
]

[project.urls]
homepage = "https://github.com/pymmcore-plus/pymmcore-widgets"
repository = "https://github.com/pymmcore-plus/pymmcore-widgets"

# same as console_scripts entry point
# [project.scripts]
# spam-cli = "spam:main_cli"

# Entry points
# https://peps.python.org/pep-0621/#entry-points
# [project.entry-points."spam.magical"]
# tomatoes = "spam:main_tomatoes"

# https://setuptools.pypa.io/en/latest/userguide/pyproject_config.html
[tool.setuptools]
zip-safe = false
include-package-data = true
packages = { find = { where = ["src"], exclude = [] } }

[tool.setuptools.package-data]
"*" = ["py.typed"]


# https://github.com/pypa/setuptools_scm/#pyprojecttoml-usage
[tool.setuptools_scm]

# https://pycqa.github.io/isort/docs/configuration/options.html
[tool.isort]
profile = "black"
src_paths = ["src/pymmcore_widgets", "tests"]

# https://flake8.pycqa.org/en/latest/user/options.html
# https://gitlab.com/durko/flake8-pyprojecttoml
[tool.flake8]
exclude = "docs,.eggs,examples,_version.py"
max-line-length = 88
ignore = "E203"
min-python-version = "3.8.0"
docstring-convention = "all" # use numpy convention, while allowing D417
extend-ignore = """
E203  # whitespace before ':'
D107,D203,D212,D213,D402,D413,D415,D416  # numpy
D100  # missing docstring in public module
D401  # imperative mood
W503  # line break before binary operator
"""
per-file-ignores = ["tests/*:D"]


# http://www.pydocstyle.org/en/stable/usage.html
[tool.pydocstyle]
match_dir = "src/pymmcore_widgets"
convention = "numpy"
add_select = "D402,D415,D417"
ignore = "D100,D213,D401,D413,D107"

# https://docs.pytest.org/en/6.2.x/customize.html
[tool.pytest.ini_options]
minversion = "6.0"
testpaths = ["tests"]
filterwarnings = [
    "error",
    "ignore:distutils Version classes are deprecated"
]

# https://mypy.readthedocs.io/en/stable/config_file.html
[tool.mypy]
files = "src/**/"
strict = true
disallow_any_generics = false
disallow_subclassing_any = false
show_error_codes = true
pretty = true


# https://coverage.readthedocs.io/en/6.4/config.html
[tool.coverage.report]
exclude_lines = [
    "pragma: no cover",
    "if TYPE_CHECKING:",
    "@overload",
    "except ImportError",
]

# https://github.com/cruft/cruft
[tool.cruft]
skip = ["tests"]

# https://github.com/mgedmin/check-manifest#configuration
[tool.check-manifest]
ignore = [
    ".cruft.json",
    ".flake8",
    ".github_changelog_generator",
    ".pre-commit-config.yaml",
    "tests/**/*",
    "tox.ini",
    "examples/**/*",
]

# https://python-semantic-release.readthedocs.io/en/latest/configuration.html
[tool.semantic_release]
version_source = "tag_only"
branch = "main"
changelog_sections = "feature,fix,breaking,documentation,performance,chore,:boom:,:sparkles:,:children_crossing:,:lipstick:,:iphone:,:egg:,:chart_with_upwards_trend:,:ambulance:,:lock:,:bug:,:zap:,:goal_net:,:alien:,:wheelchair:,:speech_balloon:,:mag:,:apple:,:penguin:,:checkered_flag:,:robot:,:green_apple:,Other"
# commit_parser=semantic_release.history.angular_parser
build_command = "pip install build && python -m build"<|MERGE_RESOLUTION|>--- conflicted
+++ resolved
@@ -40,11 +40,7 @@
 pyqt5 = ["PyQt5"]
 pyside2 = ["PySide2"]
 pyqt6 = ["PyQt6"]
-<<<<<<< HEAD
-pyside6 = ["PySide6<=6.3.2"]
-=======
 pyside6 = ["PySide6!=6.4.0"]
->>>>>>> c8d8e777
 image = ["vispy"]
 
 dev = [
