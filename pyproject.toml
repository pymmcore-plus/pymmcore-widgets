# https://peps.python.org/pep-0517/
[build-system]
requires = ["hatchling", "hatch-vcs"]
build-backend = "hatchling.build"

# https://hatch.pypa.io/latest/config/metadata/
[tool.hatch.version]
source = "vcs"

# https://hatch.pypa.io/latest/config/build/#file-selection
[tool.hatch.build.targets.sdist]
include = ["/src", "/tests"]

[tool.hatch.build.targets.wheel]
only-include = ["src"]
sources = ["src"]

# https://peps.python.org/pep-0621/
[project]
name = "pymmcore-widgets"
description = "A set of Qt-based widgets onto the pymmcore-plus model"
readme = "README.md"
requires-python = ">=3.8"
license = { text = "BSD 3-Clause License" }
authors = [
    { email = "federico.gasparoli@gmail.com", name = "Federico Gasparoli" },
    { email = "talley.lambert@gmail.com", name = "Talley Lambert" },
    { email = "ianhuntisaak@gmail.com", name = "Ian Hunt-Isaak" },
]
classifiers = [
    "Development Status :: 3 - Alpha",
    "Environment :: X11 Applications :: Qt",
    "Intended Audience :: Developers",
    "Intended Audience :: Science/Research",
    "License :: OSI Approved :: BSD License",
    "Programming Language :: Python :: 3",
    "Programming Language :: Python :: 3.8",
    "Programming Language :: Python :: 3.9",
    "Programming Language :: Python :: 3.10",
    "Programming Language :: Python :: 3.11",
    "Programming Language :: Python",
    "Topic :: Software Development :: Widget Sets",
    "Topic :: System :: Hardware :: Hardware Drivers",
    "Topic :: System :: Hardware",
    "Topic :: Utilities",
    "Typing :: Typed",
]
dynamic = ["version"]
dependencies = [
    'fonticon-materialdesignicons6',
<<<<<<< HEAD
    'pymmcore-plus >=0.8.5',
=======
    'pymmcore-plus[cli] >=0.8.4',
>>>>>>> 80a0d8e8
    'qtpy >=2.0',
    'superqt[quantity] >=0.5.3',
    'useq-schema >=0.4.7',
]

# extras
# https://peps.python.org/pep-0621/#dependencies-optional-dependencies
[project.optional-dependencies]
test = ["pytest>=6.0", "pytest-cov", "pytest-qt", "PyYAML", "vispy"]
pyqt5 = ["PyQt5"]
pyside2 = ["PySide2"]
pyqt6 = ["PyQt6"]
pyside6 = ["PySide6<6.5"]
image = ["vispy"]

dev = [
    "black",
    "cruft",
    "ruff",
    "ipython",
    "mypy",
    "pdbpp",
    "pre-commit",
    "pytest-cov",
    "pytest",
    "rich",
]
docs = [
    "vispy",
    "mkdocs",
    "mkdocs-material",
    "mkdocstrings-python",
    "mkdocs-literate-nav",
    "mkdocs-gen-files",
]

[project.urls]
Homepage = "https://github.com/pymmcore-plus/pymmcore-widgets"
"Source Code" = "https://github.com/pymmcore-plus/pymmcore-widgets"
Documentation = "https://pymmcore-plus.github.io/pymmcore-widgets"

# https://beta.ruff.rs/docs/rules/
[tool.ruff]
line-length = 88
target-version = "py38"
src = ["src", "tests"]
select = [
    "E",    # style errors
    "F",    # flakes
    "W",    # warnings
    "D",    # pydocstyle
    "I",    # isort
    "UP",   # pyupgrade
    "C4",   # flake8-comprehensions
    "B",    # flake8-bugbear
    "A001", # flake8-builtins
    "RUF",  # ruff-specific rules
    "TID",  # tidy
    "TCH",  # typecheck
    # "SLF",  # private-access
]
ignore = [
    "D100", # Missing docstring in public module
    "D107", # Missing docstring in __init__
    "D203", # 1 blank line required before class docstring
    "D212", # Multi-line docstring summary should start at the first line
    "D213", # Multi-line docstring summary should start at the second line
    "D401", # First line should be in imperative mood
    "D413", # Missing blank line after last section
    "D416", # Section name should end with a colon
]

[tool.ruff.per-file-ignores]
"tests/*.py" = ["D", "SLF"]

# https://docs.pytest.org/en/6.2.x/customize.html
[tool.pytest.ini_options]
minversion = "6.0"
testpaths = ["tests"]
filterwarnings = [
    "error",
    "ignore:distutils Version classes are deprecated",
    # warning, but not error, that will show up on useq<0.3.3
]

# https://mypy.readthedocs.io/en/stable/config_file.html
[tool.mypy]
files = "src/**/"
strict = true
disallow_any_generics = false
disallow_subclassing_any = false
show_error_codes = true
pretty = true
plugins = ["pydantic.mypy"]


# https://coverage.readthedocs.io/en/6.4/config.html
[tool.coverage.report]
exclude_lines = [
    "pragma: no cover",
    "if TYPE_CHECKING:",
    "@overload",
    "except ImportError",
    "raise AssertionError",
    "if __name__ == .__main__.:",
    "raise NotImplementedError",
]
show_missing = true
[tool.coverage.run]
source = ['pymmcore_widgets']

# https://github.com/mgedmin/check-manifest#configuration
[tool.check-manifest]
ignore = [
    ".github_changelog_generator",
    ".pre-commit-config.yaml",
    "tests/**/*",
    "docs/**/*",
    "mkdocs.yml",
    "examples/**/*",
]<|MERGE_RESOLUTION|>--- conflicted
+++ resolved
@@ -48,11 +48,7 @@
 dynamic = ["version"]
 dependencies = [
     'fonticon-materialdesignicons6',
-<<<<<<< HEAD
-    'pymmcore-plus >=0.8.5',
-=======
-    'pymmcore-plus[cli] >=0.8.4',
->>>>>>> 80a0d8e8
+    'pymmcore-plus[cli] >=0.8.5',
     'qtpy >=2.0',
     'superqt[quantity] >=0.5.3',
     'useq-schema >=0.4.7',
