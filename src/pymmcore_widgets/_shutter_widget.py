from __future__ import annotations

import warnings
from typing import Any, Optional, Tuple, Union

from fonticon_mdi6 import MDI6
from pymmcore_plus import CMMCorePlus, DeviceType
from qtpy.QtCore import QSize, Qt
from qtpy.QtGui import QColor
from qtpy.QtWidgets import QCheckBox, QHBoxLayout, QPushButton, QSizePolicy, QWidget
from superqt.fonticon import icon
from superqt.utils import signals_blocked

COLOR_TYPE = Union[
    QColor,
    int,
    str,
    Qt.GlobalColor,
    Tuple[int, int, int, int],
    Tuple[int, int, int],
]


class ShuttersWidget(QWidget):
    """A Widget for shutters and Micro-Manager autoshutter.

    Parameters
    ----------
    shutter_device: str:
        The shutter device Label.
    autoshutter: bool
        If True, a checkbox controlling the Micro-Manager autoshutter
        is added to the layout.
    parent : Optional[QWidget]
        Optional parent widget. By default, None.
    mmcore: Optional[CMMCorePlus]
        Optional [`pymmcore_plus.CMMCorePlus`][] micromanager core.
        By default, None. If not specified, the widget will use the active
        (or create a new)
        [`CMMCorePlus.instance`][pymmcore_plus.core._mmcore_plus.CMMCorePlus.instance].
    """

    def __init__(
        self,
        shutter_device: str,
        autoshutter: bool = True,
        *,
        parent: Optional[QWidget] = None,
        mmcore: Optional[CMMCorePlus] = None,
    ) -> None:
        super().__init__(parent=parent)

        self._mmc = mmcore or CMMCorePlus.instance()

        self.shutter_device = shutter_device

        self._is_multiShutter = False
        self.autoshutter = autoshutter

        self._icon_open: str = MDI6.hexagon_outline
        self._icon_closed: str = MDI6.hexagon_slice_6
        self._icon_color_open: COLOR_TYPE = (0, 255, 0)
        self._icon_color_closed: COLOR_TYPE = "magenta"
        self._icon_size: int = 25
        self._button_text_open: str = ""
        self._button_text_closed: str = ""

        self._create_wdg()

        self._refresh_shutter_widget()

        self._mmc.events.systemConfigurationLoaded.connect(self._refresh_shutter_widget)
        self._mmc.events.autoShutterSet.connect(self._on_autoshutter_changed)
        self._mmc.events.propertyChanged.connect(self._on_prop_changed)
        self._mmc.events.continuousSequenceAcquisitionStarted.connect(
            self._on_seq_started
        )
        self._mmc.events.sequenceAcquisitionStarted.connect(self._on_seq_started)
        self._mmc.events.sequenceAcquisitionStopped.connect(self._on_seq_stopped)
        self._mmc.events.imageSnapped.connect(self._on_seq_stopped)
        self._mmc.events.configSet.connect(self._on_channel_set)

        self.destroyed.connect(self._disconnect)

    @property
    def icon_open(self) -> str:
        """
        Set the icon of the QPushButton when the shutter is open.

        The icon_open.setter icon string should be any key recognizeable as
        a superqt fonticon (e.g. mdi6.abacus).
        Default = MDI6.hexagon_outline (https://github.com/templarian/MaterialDesign).
        Note that MDI6 is installed by default, you must install other fonts
        if you want to use them.
        """
        return self._icon_open

    @icon_open.setter
    def icon_open(self, icon_o: str) -> None:
        if int(self._mmc.getProperty(self.shutter_device, "State")) == 1:
            self.shutter_button.setIcon(icon(icon_o, color=self._icon_color_open))
        self._icon_open = icon_o

    @property
    def icon_closed(self) -> str:
        """
        Set the icon of the QPushButton when the shutter is closed.

        The icon_closed.setter icon string should be any key recognizeable as
        a superqt fonticon (e.g. mdi6.abacus).
        Default = MDI6.hexagon_slice_6 (https://github.com/templarian/MaterialDesign).
        Note that MDI6 is installed by default, you must install other fonts
        if you want to use them.
        """
        return self._icon_closed

    @icon_closed.setter
    def icon_closed(self, icon_c: str) -> None:
        if int(self._mmc.getProperty(self.shutter_device, "State")) == 0:
            self.shutter_button.setIcon(icon(icon_c, color=self._icon_color_closed))
        self._icon_closed = icon_c

    @property
    def icon_color_open(self) -> COLOR_TYPE:
        """
        Set the button icon color for when the shutter is open.

        Default = (0, 255, 0)

        COLOR_TYPE = Union[QColor, int, str, Qt.GlobalColor, Tuple[int, int, int, int],
        Tuple[int, int, int]]
        """
        return self._icon_color_open

    @icon_color_open.setter
    def icon_color_open(self, color: COLOR_TYPE) -> None:
        if int(self._mmc.getProperty(self.shutter_device, "State")) == 1:
            self.shutter_button.setIcon(icon(self._icon_open, color=color))
        self._icon_color_open = color

    @property
    def icon_color_closed(self) -> COLOR_TYPE:
        """
        Set the button icon color for when the shutter is closed.

        Default = 'magenta'

        COLOR_TYPE = Union[QColor, int, str, Qt.GlobalColor, Tuple[int, int, int, int],
        Tuple[int, int, int]]
        """
        return self._icon_color_closed

    @icon_color_closed.setter
    def icon_color_closed(self, color: COLOR_TYPE) -> None:
        if int(self._mmc.getProperty(self.shutter_device, "State")) == 0:
            self.shutter_button.setIcon(icon(self._icon_closed, color=color))
        self._icon_color_closed = color

    @property
    def icon_size(self) -> int:
        """
        Set the button icon size.

        Default = 25
        """
        return self._icon_size

    @icon_size.setter
    def icon_size(self, size: int) -> None:
        self.shutter_button.setIconSize(QSize(size, size))
        self._icon_size = size

    @property
    def button_text_open(self) -> str:
        """
        Set the button text for when the shutter is open.

        Default = ''
        """
        return self._button_text_open

    @button_text_open.setter
    def button_text_open(self, text: str) -> None:
        if int(self._mmc.getProperty(self.shutter_device, "State")) == 1:
            self.shutter_button.setText(text)
        self._button_text_open = text

    @property
    def button_text_closed(self) -> str:
        """
        Set the button text for when the shutter is closed.

        Default = ''
        """
        return self._button_text_closed

    @button_text_closed.setter
    def button_text_closed(self, text: str) -> None:
        if int(self._mmc.getProperty(self.shutter_device, "State")) == 0:
            self.shutter_button.setText(text)
        self._button_text_closed = text

    def _create_wdg(self) -> None:

        main_layout = QHBoxLayout()
        main_layout.setContentsMargins(0, 0, 0, 0)
        main_layout.setSpacing(3)

<<<<<<< HEAD
        self.shutter_button = QPushButton(text=self._button_text_closed)
        sizepolicy_btn = QSizePolicy(QSizePolicy.Fixed, QSizePolicy.Fixed)
=======
        self.shutter_button = QtW.QPushButton(text=self._button_text_closed)
        sizepolicy_btn = QtW.QSizePolicy(
            QtW.QSizePolicy.Policy.Fixed, QtW.QSizePolicy.Policy.Fixed
        )
>>>>>>> a7d1265c
        self.shutter_button.setSizePolicy(sizepolicy_btn)
        self.shutter_button.setIcon(
            icon(self._icon_closed, color=self._icon_color_closed)
        )
        self.shutter_button.setIconSize(QSize(self._icon_size, self._icon_size))
        self.shutter_button.clicked.connect(self._on_shutter_btn_clicked)
        main_layout.addWidget(self.shutter_button)

<<<<<<< HEAD
        self.autoshutter_checkbox = QCheckBox(text="Auto")
        sizepolicy_checkbox = QSizePolicy(QSizePolicy.Fixed, QSizePolicy.Fixed)
=======
        self.autoshutter_checkbox = QtW.QCheckBox(text="Auto")
        sizepolicy_checkbox = QtW.QSizePolicy(
            QtW.QSizePolicy.Policy.Fixed, QtW.QSizePolicy.Policy.Fixed
        )
>>>>>>> a7d1265c
        self.autoshutter_checkbox.setSizePolicy(sizepolicy_checkbox)
        self.autoshutter_checkbox.setChecked(False)
        self.autoshutter_checkbox.toggled.connect(self._on_shutter_checkbox_toggled)
        main_layout.addWidget(self.autoshutter_checkbox)

        if not self.autoshutter:
            self.autoshutter_checkbox.hide()

        self.setLayout(main_layout)

    def _on_system_cfg_loaded(self) -> None:
        self._refresh_shutter_widget()

    def _refresh_shutter_widget(self) -> None:
        if self.shutter_device not in self._mmc.getLoadedDevicesOfType(
            DeviceType.ShutterDevice
        ):
            if self.shutter_device != "":
                warnings.warn(f"No device with label {self.shutter_device}!")
            self.shutter_button.setText("None")
            self.shutter_button.setEnabled(False)
            if self.autoshutter:
                self.autoshutter_checkbox.setEnabled(False)
        else:
            self._close_shutter(self.shutter_device)
            if self.autoshutter:
                self.autoshutter_checkbox.setEnabled(True)
                self.autoshutter_checkbox.setChecked(True)
                self.shutter_button.setEnabled(False)
            else:
                self.shutter_button.setEnabled(not self._mmc.getAutoShutter())

            # bool to define if the shutter_device is a Micro-Manager 'Multi Shutter'
            props = self._mmc.getDevicePropertyNames(self.shutter_device)
            self._is_multiShutter = bool([x for x in props if "Physical Shutter" in x])

    def _on_seq_started(self) -> None:
        if self._mmc.getShutterOpen(self.shutter_device):
            self._set_shutter_wdg_to_opened()

    def _on_seq_stopped(self) -> None:
        self._close_shutter(self.shutter_device)

    def _on_prop_changed(self, dev_name: str, prop_name: str, value: Any) -> None:
        if dev_name != self.shutter_device or prop_name != "State":
            return
        state = value in [True, "1"]
        (
            self._set_shutter_wdg_to_opened()
            if state
            else self._set_shutter_wdg_to_closed()
        )
        if self._is_multiShutter and state:
            for i in range(1, 6):
                value = self._mmc.getProperty(
                    self.shutter_device, f"Physical Shutter {i}"
                )
                if value != "Undefined":
                    self._mmc.events.propertyChanged.emit(value, "State", True)

    def _on_channel_set(self, group: str, preset: str) -> None:
        ch = self._mmc.getChannelGroup()
        if group != ch:
            return  # pragma: no cover
        for d in self._mmc.getConfigData(ch, preset):
            _dev = d[0]
            _type = self._mmc.getDeviceType(_dev)
            if _type is DeviceType.Shutter:
                self._mmc.setProperty("Core", "Shutter", _dev)
                break

    def _on_shutter_btn_clicked(self) -> None:
        if self._mmc.getShutterOpen(self.shutter_device):
            self._close_shutter(self.shutter_device)
        else:
            self._open_shutter(self.shutter_device)

        if self._is_multiShutter:
            for shutter in self._mmc.getLoadedDevicesOfType(DeviceType.Shutter):
                if shutter == self.shutter_device:
                    continue
                if self._mmc.getShutterOpen(shutter):
                    self._mmc.events.propertyChanged.emit(shutter, "State", True)
                else:
                    self._mmc.events.propertyChanged.emit(shutter, "State", False)

    def _on_autoshutter_changed(self, state: bool) -> None:
        if self.autoshutter:
            with signals_blocked(self.autoshutter_checkbox):
                self.autoshutter_checkbox.setChecked(state)
        self.shutter_button.setEnabled(not state)

        if state and self._mmc.isSequenceRunning():
            self._mmc.stopSequenceAcquisition()

    def _close_shutter(self, shutter: str) -> None:
        self._set_shutter_wdg_to_closed()
        self._mmc.setProperty(shutter, "State", False)

    def _open_shutter(self, shutter: str) -> None:
        self._set_shutter_wdg_to_opened()
        self._mmc.setProperty(shutter, "State", True)

    def _on_shutter_checkbox_toggled(self, state: bool) -> None:
        self._mmc.setAutoShutter(state)

    def _set_shutter_wdg_to_opened(self) -> None:
        self.shutter_button.setText(self._button_text_open)
        self.shutter_button.setIcon(icon(self._icon_open, color=self._icon_color_open))

    def _set_shutter_wdg_to_closed(self) -> None:
        self.shutter_button.setText(self._button_text_closed)
        self.shutter_button.setIcon(
            icon(self._icon_closed, color=self._icon_color_closed)
        )

    def _disconnect(self) -> None:
        self._mmc.events.systemConfigurationLoaded.disconnect(
            self._refresh_shutter_widget
        )
        self._mmc.events.autoShutterSet.disconnect(self._on_autoshutter_changed)
        self._mmc.events.propertyChanged.disconnect(self._on_prop_changed)
        self._mmc.events.continuousSequenceAcquisitionStarted.disconnect(
            self._on_seq_started
        )
        self._mmc.events.sequenceAcquisitionStarted.disconnect(self._on_seq_started)
        self._mmc.events.sequenceAcquisitionStopped.disconnect(self._on_seq_stopped)
        self._mmc.events.imageSnapped.disconnect(self._on_seq_stopped)
        self._mmc.events.configSet.disconnect(self._on_channel_set)<|MERGE_RESOLUTION|>--- conflicted
+++ resolved
@@ -206,15 +206,8 @@
         main_layout.setContentsMargins(0, 0, 0, 0)
         main_layout.setSpacing(3)
 
-<<<<<<< HEAD
         self.shutter_button = QPushButton(text=self._button_text_closed)
-        sizepolicy_btn = QSizePolicy(QSizePolicy.Fixed, QSizePolicy.Fixed)
-=======
-        self.shutter_button = QtW.QPushButton(text=self._button_text_closed)
-        sizepolicy_btn = QtW.QSizePolicy(
-            QtW.QSizePolicy.Policy.Fixed, QtW.QSizePolicy.Policy.Fixed
-        )
->>>>>>> a7d1265c
+        sizepolicy_btn = QSizePolicy(QSizePolicy.Policy.Fixed, QSizePolicy.Policy.Fixed)
         self.shutter_button.setSizePolicy(sizepolicy_btn)
         self.shutter_button.setIcon(
             icon(self._icon_closed, color=self._icon_color_closed)
@@ -223,15 +216,10 @@
         self.shutter_button.clicked.connect(self._on_shutter_btn_clicked)
         main_layout.addWidget(self.shutter_button)
 
-<<<<<<< HEAD
         self.autoshutter_checkbox = QCheckBox(text="Auto")
-        sizepolicy_checkbox = QSizePolicy(QSizePolicy.Fixed, QSizePolicy.Fixed)
-=======
-        self.autoshutter_checkbox = QtW.QCheckBox(text="Auto")
-        sizepolicy_checkbox = QtW.QSizePolicy(
-            QtW.QSizePolicy.Policy.Fixed, QtW.QSizePolicy.Policy.Fixed
-        )
->>>>>>> a7d1265c
+        sizepolicy_checkbox = QSizePolicy(
+            QSizePolicy.Policy.Fixed, QSizePolicy.Policy.Fixed
+        )
         self.autoshutter_checkbox.setSizePolicy(sizepolicy_checkbox)
         self.autoshutter_checkbox.setChecked(False)
         self.autoshutter_checkbox.toggled.connect(self._on_shutter_checkbox_toggled)
