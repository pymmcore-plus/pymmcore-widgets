--- conflicted
+++ resolved
@@ -5,29 +5,6 @@
 from pymmcore_plus import CMMCorePlus, DeviceType
 from superqt import QIconifyIcon
 
-<<<<<<< HEAD
-DEVICE_TYPE_ICON: dict[DeviceType, str] = {
-    DeviceType.Any: "mdi:devices",
-    DeviceType.AutoFocus: "mdi:focus-auto",
-    DeviceType.Camera: "mdi:camera",
-    DeviceType.Core: "mdi:heart-cog-outline",
-    DeviceType.Galvo: "mdi:mirror-variant",
-    DeviceType.Generic: "mdi:dev-to",
-    DeviceType.Hub: "mdi:hubspot",
-    DeviceType.ImageProcessor: "mdi:image-auto-adjust",
-    DeviceType.Magnifier: "mdi:magnify",
-    DeviceType.Shutter: "mdi:camera-iris",
-    DeviceType.SignalIO: "fa6-solid:wave-square",
-    DeviceType.SLM: "mdi:view-comfy",
-    DeviceType.Stage: "mdi:arrow-up-down",
-    DeviceType.State: "mdi:state-machine",
-    DeviceType.Unknown: "mdi:question-mark-rhombus",
-    DeviceType.XYStage: "mdi:arrow-all",
-    DeviceType.Serial: "mdi:serial-port",
-}
-
-=======
->>>>>>> 129fa1f7
 
 class StandardIcon(str, Enum):
     READ_ONLY = "fluent:edit-off-20-regular"
@@ -51,8 +28,6 @@
     UNDO = "mdi:undo"
     REDO = "mdi:redo"
 
-<<<<<<< HEAD
-=======
     DEVICE_ANY = "mdi:devices"
     DEVICE_AUTOFOCUS = "mdi:focus-auto"
     DEVICE_CAMERA = "mdi:camera"
@@ -71,29 +46,12 @@
     DEVICE_XYSTAGE = "mdi:arrow-all"
     DEVICE_SERIAL = "mdi:serial-port"
 
->>>>>>> 129fa1f7
     def icon(self, color: str = "gray") -> QIconifyIcon:
         return QIconifyIcon(self.value, color=color)
 
     def __str__(self) -> str:
         return self.value
 
-<<<<<<< HEAD
-
-def get_device_icon(
-    device_type_or_name: DeviceType | str, color: str = "gray"
-) -> QIconifyIcon | None:
-    if isinstance(device_type_or_name, str):
-        try:
-            device_type = CMMCorePlus.instance().getDeviceType(device_type_or_name)
-        except Exception:
-            device_type = DeviceType.Unknown
-    else:
-        device_type = device_type_or_name
-    if icon_string := DEVICE_TYPE_ICON.get(device_type):
-        return QIconifyIcon(icon_string, color=color)
-    return None
-=======
     @classmethod
     def for_device_type(cls, device_type: DeviceType | str) -> StandardIcon:
         """Return an icon for a specific device type.
@@ -128,5 +86,4 @@
     DeviceType.Unknown: StandardIcon.DEVICE_UNKNOWN,
     DeviceType.XYStage: StandardIcon.DEVICE_XYSTAGE,
     DeviceType.Serial: StandardIcon.DEVICE_SERIAL,
-}
->>>>>>> 129fa1f7
+}