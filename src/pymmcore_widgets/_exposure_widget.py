from __future__ import annotations

from typing import Optional

from pymmcore import g_Keyword_CoreCamera, g_Keyword_CoreDevice
from pymmcore_plus import CMMCorePlus
from qtpy.QtCore import Qt
from qtpy.QtWidgets import QApplication, QDoubleSpinBox, QHBoxLayout, QLabel, QWidget
from superqt.utils import signals_blocked


class ExposureWidget(QWidget):
    """A Widget to get/set exposure on a camera.

    Parameters
    ----------
    camera : str
        The camera device label. By default, None. If not specified,
        the widget will use the current Camera device.
    parent : Optional[QWidget]
        Optional parent widget. By default, None.
    mmcore: Optional[CMMCorePlus]
        Optional `CMMCorePlus` micromanager core.
        By default, None. If not specified, the widget will use the active
        (or create a new) `CMMCorePlus.instance()`.

    Examples
    --------
    !!! example "Combining `ExposureWidget` with other widgets"

        see [ImagePreview](../ImagePreview#example)

    """

    def __init__(
        self,
        camera: str = None,  # type: ignore
        *,
        parent: Optional[QWidget] = None,
        mmcore: Optional[CMMCorePlus] = None,
    ):
        super().__init__(parent=parent)

        self._mmc = mmcore or CMMCorePlus.instance()
        self._camera = camera or self._mmc.getCameraDevice()

        self.label = QLabel()
        self.label.setText(" ms")
        self.label.setMaximumWidth(30)
<<<<<<< HEAD
        self.spinBox = QDoubleSpinBox()
        self.spinBox.setAlignment(Qt.AlignCenter)
=======
        self.spinBox = QtW.QDoubleSpinBox()
        self.spinBox.setAlignment(Qt.AlignmentFlag.AlignCenter)
>>>>>>> a7d1265c
        self.spinBox.setMinimum(1.0)
        self.spinBox.setMaximum(100000.0)
        self.spinBox.setKeyboardTracking(False)
        layout = QHBoxLayout()
        layout.addWidget(self.spinBox)
        layout.addWidget(self.label)
        self.setLayout(layout)

        self._on_load()
        self._mmc.events.exposureChanged.connect(self._on_exp_changed)
        self._mmc.events.systemConfigurationLoaded.connect(self._on_load)

        self.spinBox.valueChanged.connect(self._mmc.setExposure)

        self.destroyed.connect(self._disconnect)

    def _disconnect(self) -> None:
        self._mmc.events.exposureChanged.disconnect(self._on_exp_changed)
        self._mmc.events.systemConfigurationLoaded.disconnect(self._on_load)

    def setCamera(self, camera: str = None) -> None:  # type: ignore
        """Set which camera this widget tracks.

        Parameters
        ----------
        camera : str
            The camera device label. By default, None. If not specified,
            the widget will use the current Camera device.
        """
        orig_cam = self._camera
        self._camera = camera or self._mmc.getCameraDevice()
        if orig_cam != self._camera:
            self._on_load()

    def _on_load(self) -> None:
        with signals_blocked(self.spinBox):
            if self._camera and self._camera in self._mmc.getLoadedDevices():
                self.setEnabled(True)
                self.spinBox.setValue(self._mmc.getExposure(self._camera))
            else:
                self.setEnabled(False)

    def _on_exp_changed(self, camera: str, exposure: float) -> None:
        if camera == self._camera:
            with signals_blocked(self.spinBox):
                self.spinBox.setValue(exposure)

    def _on_exp_set(self, exposure: float) -> None:
        self._mmc.setExposure(self._camera, exposure)


class DefaultCameraExposureWidget(ExposureWidget):
    """A Widget to get/set exposure on the default camera.

    Parameters
    ----------
    parent : Optional[QWidget]
            Optional parent widget. By default, None.
    mmcore: Optional[CMMCorePlus]
        Optional [`pymmcore_plus.CMMCorePlus`][] micromanager core.
        By default, None. If not specified, the widget will use the active
        (or create a new)
        [`CMMCorePlus.instance`][pymmcore_plus.core._mmcore_plus.CMMCorePlus.instance].
    """

    def __init__(
        self,
        *,
        parent: Optional[QWidget] = None,
        mmcore: Optional[CMMCorePlus] = None,
    ):
        super().__init__(parent=parent, mmcore=mmcore)

        self._mmc.events.devicePropertyChanged(
            g_Keyword_CoreDevice, g_Keyword_CoreCamera
        ).connect(self._camera_updated)

        self.destroyed.connect(self._disconnect)

    def _disconnect(self) -> None:
        self._mmc.events.exposureChanged.disconnect(self._on_exp_changed)
        self._mmc.events.systemConfigurationLoaded.disconnect(self._on_load)
        self._mmc.events.devicePropertyChanged(
            g_Keyword_CoreDevice, g_Keyword_CoreCamera
        ).disconnect(self._camera_updated)

    def setCamera(
        self, camera: str = None, force: bool = False  # type: ignore
    ) -> None:
        """Set which camera this widget tracks.

        Using this on the ``DefaultCameraExposureWidget``widget may cause unexpected
        behavior, instead try to use an ``ExposureWidget``.

        Parameters
        ----------
        camera : str
            The camera device label. By default, None. If not specified,
            the widget will use the current Camera device.
        force : bool
            Whether to force a change away from tracking the default camera.
        """
        if not force:
            raise RuntimeError(
                "Setting the camera on a DefaultCameraExposureWidget "
                "may cause it to malfunction. Either use *force=True* "
                " or create an ExposureWidget"
            )
        return super().setCamera(camera)

    def _camera_updated(self, value: str) -> None:
        # This will not always fire
        # see https://github.com/micro-manager/mmCoreAndDevices/issues/181
        self._camera = value
        # this will result in a double call of _on_load if this callback
        # was triggered by a configuration load. But I don't see an easy way around that
        # fortunately _on_load should be low cost
        self._on_load()


if __name__ == "__main__":  # pragma: no cover
    import sys

    from pymmcore_plus import CMMCorePlus  # noqa

    CMMCorePlus.instance().loadSystemConfiguration()
    app = QApplication(sys.argv)
    win = DefaultCameraExposureWidget()
    win.show()
    sys.exit(app.exec_())<|MERGE_RESOLUTION|>--- conflicted
+++ resolved
@@ -47,13 +47,8 @@
         self.label = QLabel()
         self.label.setText(" ms")
         self.label.setMaximumWidth(30)
-<<<<<<< HEAD
         self.spinBox = QDoubleSpinBox()
-        self.spinBox.setAlignment(Qt.AlignCenter)
-=======
-        self.spinBox = QtW.QDoubleSpinBox()
         self.spinBox.setAlignment(Qt.AlignmentFlag.AlignCenter)
->>>>>>> a7d1265c
         self.spinBox.setMinimum(1.0)
         self.spinBox.setMaximum(100000.0)
         self.spinBox.setKeyboardTracking(False)
