from __future__ import annotations

import logging
from contextlib import suppress
from typing import TYPE_CHECKING, cast

from pymmcore_plus import CMMCorePlus, DeviceType
from pymmcore_plus.model import AvailableDevice, Device, Microscope
from qtpy.QtCore import QRegularExpression, Qt, Signal
from qtpy.QtWidgets import (
    QCheckBox,
    QComboBox,
    QHBoxLayout,
    QLabel,
    QLineEdit,
    QMessageBox,
    QPushButton,
    QSizePolicy,
    QSplitter,
    QTableWidget,
    QTableWidgetItem,
    QVBoxLayout,
    QWidget,
)
from superqt.iconify import QIconifyIcon
from superqt.utils import exceptions_as_dialog, signals_blocked

<<<<<<< HEAD
from pymmcore_widgets._icons import DEVICE_TYPE_ICON
=======
from pymmcore_widgets._icons import StandardIcon
>>>>>>> 129fa1f7

from ._base_page import ConfigWizardPage
from ._dev_setup_dialog import DeviceSetupDialog
from ._peripheral_setup_dialog import PeripheralSetupDlg

if TYPE_CHECKING:
    from qtpy.QtGui import QKeyEvent

logger = logging.getLogger(__name__)


class _DeviceTable(QTableWidget):
    """Table of currently configured devices."""

    def __init__(self, core: CMMCorePlus, parent: QWidget | None = None):
        headers = ["", "Name", "Adapter/Module", "Description", "Status"]
        super().__init__(0, len(headers), parent)
        self._core = core

        self.setHorizontalHeaderLabels(headers)
        self.setEditTriggers(QTableWidget.EditTrigger.NoEditTriggers)
        self.setSelectionMode(QTableWidget.SelectionMode.ExtendedSelection)
        self.setSelectionBehavior(QTableWidget.SelectionBehavior.SelectRows)

        self.verticalHeader().setVisible(False)
        hh = self.horizontalHeader()
        hh.setSectionResizeMode(hh.ResizeMode.ResizeToContents)
        hh.setSectionResizeMode(3, hh.ResizeMode.Stretch)

    def rebuild(self, model: Microscope, errs: dict[str, str] | None = None) -> None:
        errs = errs or {}
        self.clearContents()
        self.setRowCount(len(model.devices))
        for i, device in enumerate(model.devices):
<<<<<<< HEAD
            type_icon = DEVICE_TYPE_ICON.get(device.device_type, "")
=======
            type_icon = StandardIcon.for_device_type(device.device_type)
>>>>>>> 129fa1f7
            wdg: QWidget
            if device.device_type == DeviceType.Hub:
                wdg = QPushButton(type_icon.icon(color="blue"), "")
                wdg.setToolTip("Add peripheral device")
                wdg.setCursor(Qt.CursorShape.PointingHandCursor)
                wdg.setSizePolicy(QSizePolicy.Policy.Fixed, QSizePolicy.Policy.Fixed)
                wdg.clicked.connect(
                    lambda *_, d=device, m=model: self._edit_peripherals(d, m)
                )
                wdg.setMaximumWidth(28)

            else:
                wdg = QLabel()
                wdg.setPixmap(type_icon.icon(color="gray").pixmap(16, 16))

            container = QWidget()
            layout = QHBoxLayout(container)
            layout.setContentsMargins(0, 0, 0, 0)
            layout.addWidget(wdg, 0, Qt.AlignmentFlag.AlignCenter)
            self.setCellWidget(i, 0, container)

            item = QTableWidgetItem(device.name)
            item.setData(Qt.ItemDataRole.UserRole, device)
            self.setItem(i, 1, item)
            self.setItem(i, 2, QTableWidgetItem(device.adapter_name))
            self.setItem(i, 3, QTableWidgetItem(device.description))

            if device.device_type == DeviceType.Core:  # pragma: no cover
                # shouldn't be possible to have a core device in this list
                status = "Core"
                _icon = QIconifyIcon("mdi:heart-cog", color="gray")
            elif device.initialized:
                status = "OK"
                _icon = QIconifyIcon("mdi:check-circle", color="green")
            else:
                status = "Failed"
                _icon = QIconifyIcon("mdi:alert", color="Red")
            item = QTableWidgetItem(_icon, status)
            if info := errs.get(device.name):
                item.setToolTip(str(info))
            self.setItem(i, 4, item)

    def _edit_peripherals(self, device: Device, model: Microscope) -> None:
        dlg = PeripheralSetupDlg(device, model, self._core, self)
        if dlg.exec():
            self.rebuild(model)


class _CurrentDevicesWidget(QWidget):
    def __init__(
        self, model: Microscope, core: CMMCorePlus, parent: QWidget | None = None
    ) -> None:
        super().__init__(parent)
        self._model = model
        self._core = core
        self.table = _DeviceTable(core, self)
        self.table.cellDoubleClicked.connect(self._edit_selected_device)
        self.table.itemSelectionChanged.connect(self._on_selection_changed)

        self.edit_btn = QPushButton(QIconifyIcon("mdi:pencil"), "Edit")
        self.edit_btn.setDisabled(True)
        self.edit_btn.clicked.connect(self._edit_selected_device)

        self.remove_btn = QPushButton(QIconifyIcon("mdi:delete"), "Remove")
        self.remove_btn.setDisabled(True)
        self.remove_btn.clicked.connect(self._remove_selected_devices)

        row = QHBoxLayout()
        lbl = QLabel("Installed Devices:")
        font = lbl.font()
        font.setBold(True)
        lbl.setFont(font)
        row.addWidget(lbl)
        row.addStretch()
        row.addWidget(self.edit_btn)
        row.addWidget(self.remove_btn)

        layout = QVBoxLayout(self)
        layout.setContentsMargins(0, 0, 0, 0)
        layout.setSpacing(6)
        layout.addLayout(row)
        layout.addWidget(self.table)

    def rebuild_table(self, errs: dict[str, str] | None = None) -> None:
        self.table.rebuild(self._model, errs)

    def keyPressEvent(self, event: QKeyEvent | None) -> None:
        if event and event.key() in {Qt.Key.Key_Backspace, Qt.Key.Key_Delete}:
            self._remove_selected_devices()
        else:
            super().keyPressEvent(event)  # pragma: no cover

    def _on_selection_changed(self) -> None:
        selected_rows = {x.row() for x in self.table.selectedItems()}
        n_selected = len(selected_rows)
        self.edit_btn.setEnabled(n_selected == 1)
        self.remove_btn.setEnabled(n_selected > 0)

    def _remove_selected_devices(self) -> None:
        if not (selected_items := self.table.selectedItems()):
            return None  # pragma: no cover

        to_remove: set[Device] = set()
        asked = False
        for item in selected_items:
            data = self.table.item(item.row(), 1).data(Qt.ItemDataRole.UserRole)
            device = cast("Device", data)
            if device.device_type == DeviceType.Hub:
                children: set[Device] = set()
                for dev in list(self._model.devices):
                    if dev.parent_label == device.name:
                        children.add(dev)
                if children and not asked:
                    child = f"{'child' if len(children) == 1 else 'children'}"
                    response = QMessageBox.question(
                        self,
                        "Remove Children?",
                        f"Remove {len(children)} {child} of device {device.name!r}?",
                        QMessageBox.StandardButton.Yes | QMessageBox.StandardButton.No,
                        QMessageBox.StandardButton.Yes,
                    )
                    if response == QMessageBox.StandardButton.Yes:
                        to_remove.update(children)
                    asked = True

            to_remove.add(device)

        for dev in to_remove:
            self._model.devices.remove(dev)
            with suppress(RuntimeError):
                self._core.unloadDevice(dev.name)

        self.rebuild_table()

    def _edit_selected_device(self) -> None:
        if not (selected_items := self.table.selectedItems()):
            return None  # pragma: no cover

        # get selected device.
        # This will have been one of the devices in model.available_devices
        row = selected_items[0].row()
        data = self.table.item(row, 1).data(Qt.ItemDataRole.UserRole)
        device = cast("Device", data)

        coms = [
            (a.library, a.adapter_name) for a in self._model.available_serial_devices
        ]
        with exceptions_as_dialog(use_error_message=True) as ctx:
            # open device setup dialog
            dlg = DeviceSetupDialog.for_loaded_device(
                self._core,
                device_label=device.name,
                available_com_ports=coms,
                parent=self,
            )
        if ctx.exception or not dlg.exec():
            return  # pragma: no cover

        dev = Device.create_from_core(
            self._core, name=dlg.deviceLabel(), initialized=True
        )
        idx = self._model.devices.index(device)
        self._model.devices[idx] = dev
        self.rebuild_table()


class _AvailableDevicesWidget(QWidget):
    """Table of all available devices."""

    touchedModel = Signal()

    def __init__(self, model: Microscope, core: CMMCorePlus):
        super().__init__()
        self._model = model
        self._core = core

        self.filter: QLineEdit = QLineEdit(self)
        self.filter.setPlaceholderText("Filter by text in any column")
        self.filter.setClearButtonEnabled(True)
        self.filter.textChanged.connect(self._updateVisibleItems)

        self.dev_type = QComboBox()
        self.dev_type.currentIndexChanged.connect(self._updateVisibleItems)

        headers = ["Module", "Adapter", "Type", "Description"]
        self.table = QTableWidget(0, len(headers), self)
        self.table.setHorizontalHeaderLabels(headers)
        self.table.setEditTriggers(QTableWidget.EditTrigger.NoEditTriggers)
        self.table.setSelectionMode(QTableWidget.SelectionMode.SingleSelection)
        self.table.setSelectionBehavior(QTableWidget.SelectionBehavior.SelectRows)
        self.table.cellDoubleClicked.connect(self._add_selected_device)

        hh = self.table.horizontalHeader()
        hh.setSortIndicatorShown(True)
        hh.setSectionResizeMode(hh.ResizeMode.Stretch)
        hh.sectionClicked.connect(self._sort_by_col)
        self.table.verticalHeader().setVisible(False)

        # Initialize sorting order as ascending for the first column
        self._sorted_col = 0
        self._sort_order = Qt.SortOrder.AscendingOrder

        filter_row = QHBoxLayout()
        filter_row.addWidget(QLabel("Search:"))
        filter_row.addWidget(self.filter)
        filter_row.addWidget(QLabel("DeviceType:"))
        filter_row.addWidget(self.dev_type)

        title = QLabel("Available Devices:")
        font = title.font()
        font.setBold(True)
        title.setFont(font)

        add_btn = QPushButton("Add")
        add_btn.clicked.connect(self._add_selected_device)
        add_btn.setEnabled(False)
        self.table.itemSelectionChanged.connect(
            lambda: add_btn.setEnabled(len(self.table.selectedItems()) > 0)
        )
        self._show_children = QCheckBox("Show Hub Children")
        self._show_children.stateChanged.connect(self._updateVisibleItems)

        bot_row = QHBoxLayout()
        bot_row.addWidget(self._show_children)
        bot_row.addStretch()
        bot_row.addWidget(add_btn)

        layout = QVBoxLayout(self)
        layout.setContentsMargins(0, 10, 0, 0)
        layout.setSpacing(6)
        layout.addWidget(title)
        layout.addLayout(filter_row)
        layout.addWidget(self.table)
        layout.addLayout(bot_row)

    def _sort_by_col(self, col: int) -> None:
        # Toggle sorting order if clicking on the same column
        if col == self._sorted_col:
            self._sort_order = (
                Qt.SortOrder.DescendingOrder
                if self._sort_order == Qt.SortOrder.AscendingOrder
                else Qt.SortOrder.AscendingOrder
            )
        else:
            self._sorted_col = col
            self._sort_order = Qt.SortOrder.AscendingOrder

        # Sort the table
        tbl = self.table
        tbl.sortItems(self._sorted_col, self._sort_order)
        tbl.horizontalHeader().setSortIndicator(self._sorted_col, self._sort_order)

    def _updateVisibleItems(self) -> None:
        """Recursively update the visibility of items based on the given pattern."""
        pattern = self.filter.text()
        dev_type = cast("DeviceType", self.dev_type.currentData())
        show_children = self._show_children.isChecked()

        opt = QRegularExpression.PatternOption.CaseInsensitiveOption
        expressions = tuple(QRegularExpression(p, opt) for p in pattern.split())
        cols = self.table.columnCount()
        for row in range(self.table.rowCount()):
            dev = self.table.item(row, 0).data(Qt.ItemDataRole.UserRole)
            dev = cast("AvailableDevice", dev)
            if (
                dev_type not in (DeviceType.Any, DeviceType.Unknown)
                and dev.device_type != dev_type
            ) or (dev.library_hub and not show_children):
                self.table.hideRow(row)
                continue

            for col in range(cols):
                text = self.table.item(row, col).text()
                if all(ex.match(text).hasMatch() for ex in expressions):
                    self.table.showRow(row)
                    break
            else:
                self.table.hideRow(row)

    def rebuild_table(self) -> None:
        self.table.setRowCount(len(self._model.available_devices))
        for i, device in enumerate(self._model.available_devices):
            # -----------
            item0 = QTableWidgetItem(device.library)
            item0.setData(Qt.ItemDataRole.UserRole, device)
            self.table.setItem(i, 0, item0)
            # -----------
            item = QTableWidgetItem(device.adapter_name)
            if device.library_hub:
                item.setFlags(Qt.ItemFlag.NoItemFlags)
                item.setText(f"[{device.library_hub.adapter_name}] {item.text()}")
            self.table.setItem(i, 1, item)
            # -----------
            item = QTableWidgetItem(str(device.device_type))
<<<<<<< HEAD
            icon_string = DEVICE_TYPE_ICON.get(device.device_type, None)
            if icon_string:
                item.setIcon(QIconifyIcon(icon_string, color="Gray"))
=======
            icon = StandardIcon.for_device_type(device.device_type)
            item.setIcon(icon.icon())
>>>>>>> 129fa1f7
            if device.library_hub:
                item.setFlags(Qt.ItemFlag.NoItemFlags)
            self.table.setItem(i, 2, item)
            # -----------
            self.table.setItem(i, 3, QTableWidgetItem(device.description))

        current = self.dev_type.currentData()
        with signals_blocked(self.dev_type):
            self.dev_type.clear()
            _avail = {x.device_type for x in self._model.available_devices}
            avail = sorted(x for x in _avail if x != DeviceType.Any)
            for x in (DeviceType.Any, *avail):
<<<<<<< HEAD
                self.dev_type.addItem(
                    QIconifyIcon(DEVICE_TYPE_ICON.get(x, "")), str(x), x
                )
=======
                icon = StandardIcon.for_device_type(x).icon()
                self.dev_type.addItem(icon, str(x), x)
>>>>>>> 129fa1f7
            if current in avail:
                self.dev_type.setCurrentText(str(current))

        self._updateVisibleItems()

    def keyPressEvent(self, event: QKeyEvent | None) -> None:
        if event and event.key() in {Qt.Key.Key_Return, Qt.Key.Key_Enter}:
            self._add_selected_device()
        else:
            super().keyPressEvent(event)  # pragma: no cover

    def _add_selected_device(self) -> None:
        if not (selected_items := self.table.selectedItems()):
            return  # pragma: no cover

        # get selected device.
        # This will have been one of the devices in model.available_devices
        item = self.table.item(selected_items[0].row(), 0)
        if not item:
            return  # pragma: no cover
        device = cast("Device", item.data(Qt.ItemDataRole.UserRole))

        coms = [
            (a.library, a.adapter_name) for a in self._model.available_serial_devices
        ]
        with exceptions_as_dialog(use_error_message=True) as ctx:
            # open device setup dialog
            dlg = DeviceSetupDialog.for_new_device(
                self._core,
                library_name=device.library,
                device_name=device.adapter_name,
                available_com_ports=coms,
                parent=self,
            )
        if ctx.exception or not dlg.exec():
            return  # pragma: no cover

        # getting here means that a new device was successfully loaded AND initialized
        dev = Device.create_from_core(
            self._core, name=dlg.deviceLabel(), initialized=True
        )

        self._model.devices.append(dev)
        if dev.port:
            for port_dev in self._model.available_serial_devices:
                if dev.port == port_dev.name:
                    port_dev.update_from_core(self._core)

        self.touchedModel.emit()

        if dev.device_type == DeviceType.Hub:
            # if a new hub was added to the loaded Devices, we need to reload
            # the available devices list to include any new child peripherals
            # (load_available_devices will call core.getInstalledDevices() on all hubs)
            # NOTE: this is less efficient than it could be, since this triggers a
            # complete reload of the available devices list, rather than simply adding
            # new available devices that are children of the Hub...
            # but that could come in a later PR if it becomes performance limiting.
            self._model.load_available_devices(self._core)
            dlg2 = PeripheralSetupDlg(dev, self._model, self._core, self)
            if dlg2.exec():
                self.touchedModel.emit()


class DevicesPage(ConfigWizardPage):
    """Page for adding and removing devices."""

    def __init__(self, model: Microscope, core: CMMCorePlus):
        super().__init__(model, core)
        self.setTitle("Add or remove devices")
        self.setSubTitle(
            'Select devices from the "Available Devices" list to include in '
            "this configuration."
        )

        self.current = _CurrentDevicesWidget(model, core)
        self.available = _AvailableDevicesWidget(model, core)
        self.available.touchedModel.connect(self.current.rebuild_table)

        splitter = QSplitter(Qt.Orientation.Vertical)
        splitter.addWidget(self.current)
        splitter.addWidget(self.available)

        layout = QVBoxLayout(self)
        layout.addWidget(splitter)

    def initializePage(self) -> None:
        """Called to prepare the page just before it is shown."""
        err = {}
        # TODO: there are errors that occur outside of this call that could also be
        # shown in the tooltip above...
        self._model.initialize(
            self._core, on_fail=lambda d, e: err.update({d.name: str(e)})
        )
        self._model.mark_clean()
        self.current.rebuild_table(err)
        self.available.rebuild_table()
        return<|MERGE_RESOLUTION|>--- conflicted
+++ resolved
@@ -25,11 +25,7 @@
 from superqt.iconify import QIconifyIcon
 from superqt.utils import exceptions_as_dialog, signals_blocked
 
-<<<<<<< HEAD
-from pymmcore_widgets._icons import DEVICE_TYPE_ICON
-=======
 from pymmcore_widgets._icons import StandardIcon
->>>>>>> 129fa1f7
 
 from ._base_page import ConfigWizardPage
 from ._dev_setup_dialog import DeviceSetupDialog
@@ -64,11 +60,7 @@
         self.clearContents()
         self.setRowCount(len(model.devices))
         for i, device in enumerate(model.devices):
-<<<<<<< HEAD
-            type_icon = DEVICE_TYPE_ICON.get(device.device_type, "")
-=======
             type_icon = StandardIcon.for_device_type(device.device_type)
->>>>>>> 129fa1f7
             wdg: QWidget
             if device.device_type == DeviceType.Hub:
                 wdg = QPushButton(type_icon.icon(color="blue"), "")
@@ -363,14 +355,8 @@
             self.table.setItem(i, 1, item)
             # -----------
             item = QTableWidgetItem(str(device.device_type))
-<<<<<<< HEAD
-            icon_string = DEVICE_TYPE_ICON.get(device.device_type, None)
-            if icon_string:
-                item.setIcon(QIconifyIcon(icon_string, color="Gray"))
-=======
             icon = StandardIcon.for_device_type(device.device_type)
             item.setIcon(icon.icon())
->>>>>>> 129fa1f7
             if device.library_hub:
                 item.setFlags(Qt.ItemFlag.NoItemFlags)
             self.table.setItem(i, 2, item)
@@ -383,14 +369,8 @@
             _avail = {x.device_type for x in self._model.available_devices}
             avail = sorted(x for x in _avail if x != DeviceType.Any)
             for x in (DeviceType.Any, *avail):
-<<<<<<< HEAD
-                self.dev_type.addItem(
-                    QIconifyIcon(DEVICE_TYPE_ICON.get(x, "")), str(x), x
-                )
-=======
                 icon = StandardIcon.for_device_type(x).icon()
                 self.dev_type.addItem(icon, str(x), x)
->>>>>>> 129fa1f7
             if current in avail:
                 self.dev_type.setCurrentText(str(current))
 
