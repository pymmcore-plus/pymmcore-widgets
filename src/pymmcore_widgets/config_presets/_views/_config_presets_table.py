from __future__ import annotations

import os
from contextlib import suppress
from typing import TYPE_CHECKING

from qtpy.QtCore import (
    QAbstractItemModel,
    QModelIndex,
    QSize,
    Qt,
    QTimer,
    QTransposeProxyModel,
)
from qtpy.QtWidgets import QTableView, QToolBar, QVBoxLayout, QWidget

from pymmcore_widgets._icons import StandardIcon
from pymmcore_widgets._models import ConfigGroupPivotModel, QConfigGroupsModel

from ._property_setting_delegate import PropertySettingDelegate
from ._undo_commands import DuplicatePresetCommand, RemovePresetCommand
from ._undo_delegates import PropertyValueDelegate

if TYPE_CHECKING:
    from pymmcore_plus import CMMCorePlus
    from PyQt6.QtGui import QAction
<<<<<<< HEAD
    from qtpy.QtGui import QUndoStack
=======
>>>>>>> 129fa1f7

else:
    from qtpy.QtGui import QAction

NOT_TESTING = "PYTEST_VERSION" not in os.environ


class ConfigPresetsTableView(QTableView):
    """Plain QTableView for displaying configuration presets.

    Introduces a pivot model to transform the QConfigGroupsModel (tree model)
    into a 2D table with devices and properties as rows, and presets as columns.

    To use, call `setModel` with a `QConfigGroupsModel`, and then
    `setGroup` with the name or index of the group you want to view.
    """

    def __init__(self, parent: QWidget | None = None) -> None:
        super().__init__(parent)
        self.setItemDelegate(PropertySettingDelegate(self))
        self._transpose_proxy: QTransposeProxyModel | None = None
        self._pivot_model: ConfigGroupPivotModel | None = None
<<<<<<< HEAD
        self._undo_stack: QUndoStack | None = None

    def setUndoStack(self, undo_stack: QUndoStack) -> None:
        """Set the undo stack and configure undo-aware delegates."""
        self._undo_stack = undo_stack

        if undo_stack is not None:
            # Replace the delegate with an undo-aware one
            self.setItemDelegate(PropertyValueDelegate(undo_stack, self))
=======
>>>>>>> 129fa1f7

    def setModel(self, model: QAbstractItemModel | None) -> None:
        """Set the model for the table view."""
        if isinstance(model, QConfigGroupsModel):
            matrix = ConfigGroupPivotModel()
            matrix.setSourceModel(model)
        elif isinstance(model, ConfigGroupPivotModel):  # pragma: no cover
            matrix = model
        else:  # pragma: no cover
            raise TypeError(
                "Model must be an instance of QConfigGroupsModel "
                f"or ConfigGroupPivotModel. Got: {type(model).__name__}"
            )

        self._pivot_model = matrix
        super().setModel(matrix)

        # Connect to model signals to ensure persistent editors are always maintained
        matrix.modelReset.connect(self._ensure_persistent_editors)
        matrix.dataChanged.connect(self._ensure_persistent_editors)

        # this is a bit magical... but it looks better
        # will only happen once
        if not getattr(self, "_have_stretched_headers", False):
            QTimer.singleShot(0, self.stretchHeaders)

    def stretchHeaders(self) -> None:
        with suppress(RuntimeError):
            if hh := self.horizontalHeader():
                for col in range(hh.count()):
                    hh.setSectionResizeMode(col, hh.ResizeMode.Stretch)
                self._have_stretched_headers = True

    def _ensure_persistent_editors(self) -> None:
        """Ensure persistent editors are open for all cells after model changes."""
        # Use a single-shot timer to avoid opening editors during model updates
        QTimer.singleShot(0, self.openPersistentEditors)

    def openPersistentEditors(self) -> None:
<<<<<<< HEAD
        """Open persistent editors for the given index."""
        """Override to open persistent editors for all items."""
        if model := self.model():
            for row in range(model.rowCount()):
                for col in range(model.columnCount()):
                    idx = model.index(row, col)
                    if idx.isValid():
                        self.openPersistentEditor(idx)
=======
        """Override to open persistent editors for all items."""
        with suppress(RuntimeError):  # since this may be a slot
            if model := self.model():
                for row in range(model.rowCount()):
                    for col in range(model.columnCount()):
                        idx = model.index(row, col)
                        if idx.isValid():
                            self.openPersistentEditor(idx)
>>>>>>> 129fa1f7

    def _get_pivot_model(self) -> ConfigGroupPivotModel:
        model = self.model()
        if isinstance(model, QTransposeProxyModel):
            model = model.sourceModel()
        if not isinstance(model, ConfigGroupPivotModel):  # pragma: no cover
            raise ValueError("Source model is not set. Call setSourceModel first.")
        return model

    def sourceModel(self) -> QConfigGroupsModel:
        pivot_model = self._get_pivot_model()
        src_model = pivot_model.sourceModel()
        if not isinstance(src_model, QConfigGroupsModel):  # pragma: no cover
            raise ValueError("Source model is not a QConfigGroupsModel.")
        return src_model

    def setGroup(self, group_name_or_index: str | QModelIndex) -> None:
        """Set the group for the pivot model."""
        model = self._get_pivot_model()
        model.setGroup(group_name_or_index)
        # Ensure persistent editors are reopened after group change
        # (the model reset from setGroup will close them)
        QTimer.singleShot(0, self.openPersistentEditors)

    def transpose(self) -> None:
        """Transpose the table view."""
        pivot = self.model()
        if isinstance(pivot, ConfigGroupPivotModel):
            self._transpose_proxy = QTransposeProxyModel()
            self._transpose_proxy.setSourceModel(pivot)
            super().setModel(self._transpose_proxy)
            # Ensure persistent editors are maintained after transposing
            QTimer.singleShot(0, self.openPersistentEditors)
        elif isinstance(pivot, QTransposeProxyModel):
            # Already transposed, revert to original model
            if self._pivot_model:
                super().setModel(self._pivot_model)
                self._transpose_proxy = None
                # Ensure persistent editors are maintained after un-transposing
                QTimer.singleShot(0, self.openPersistentEditors)

    def isTransposed(self) -> bool:
        """Check if the table view is currently transposed."""
        return isinstance(self.model(), QTransposeProxyModel)


class ConfigPresetsTable(QWidget):
    """2D Table for viewing configuration presets.

    Adds buttons to transpose, duplicate, and remove presets.

    With all the presets as columns and the device/property pairs as rows.
    (unless transposed).

    To use, call `setModel` with a `QConfigGroupsModel`, and then
    `setGroup` with the name or index of the group you want to view.
    """

    @classmethod
    def create_from_core(
        cls, core: CMMCorePlus, parent: QWidget | None = None
    ) -> ConfigPresetsTable:
        """Create a PresetsTable from a CMMCorePlus instance."""
        obj = cls(parent)
        model = QConfigGroupsModel.create_from_core(core)
        obj.setModel(model)
        return obj

    def __init__(self, parent: QWidget | None = None) -> None:
        super().__init__(parent)
        self.view = ConfigPresetsTableView(self)
        self._undo_stack: QUndoStack | None = None

        self._toolbar = tb = QToolBar(self)
        tb.setIconSize(QSize(16, 16))
        tb.setToolButtonStyle(Qt.ToolButtonStyle.ToolButtonTextBesideIcon)
        if act := tb.addAction(
            StandardIcon.TRANSPOSE.icon(), "Transpose", self.view.transpose
        ):
            act.setCheckable(True)

        self.remove_action = QAction(StandardIcon.DELETE.icon(), "Remove")
        tb.addAction(self.remove_action)
        self.remove_action.triggered.connect(self._on_remove_action)

        self.duplicate_action = QAction(StandardIcon.COPY.icon(), "Duplicate")
        tb.addAction(self.duplicate_action)
        self.duplicate_action.triggered.connect(self._on_duplicate_action)

        layout = QVBoxLayout(self)
        layout.setContentsMargins(0, 0, 0, 0)
        layout.addWidget(self._toolbar)
        layout.addWidget(self.view)

    def setModel(self, model: QAbstractItemModel | None) -> None:
        """Set the model for the table view."""
        self.view.setModel(model)

    def sourceModel(self) -> QConfigGroupsModel | None:
        """Return the source model of the table view."""
        try:
            return self.view.sourceModel()
        except ValueError:  # pragma: no cover
            return None

    def setGroup(self, group_name_or_index: str | QModelIndex) -> None:
        """Set the group to be displayed."""
        self.view.setGroup(group_name_or_index)

    def setUndoStack(self, undo_stack: QUndoStack) -> None:
        """Set the undo stack for remove/duplicate operations."""
        self._undo_stack = undo_stack
        self.view.setUndoStack(undo_stack)

    def _on_remove_action(self) -> None:
        source_idx = self._get_selected_preset_index()
        if not source_idx.isValid():
            return

        source_model = self.view.sourceModel()
<<<<<<< HEAD
        # Use undo stack if available, otherwise fall back to direct operation
        if self._undo_stack is not None:
            command = RemovePresetCommand(source_model, source_idx)
            self._undo_stack.push(command)
        else:
            # Fall back to direct model operation
            source_model.remove(source_idx, ask_confirmation=NOT_TESTING)
=======
        source_model.remove(source_idx)
>>>>>>> 129fa1f7

    def _on_duplicate_action(self) -> None:
        if not self.view.isTransposed():
            source_idx = self._get_selected_preset_index()
            if not source_idx.isValid():
                return

            source_model = self.view.sourceModel()
<<<<<<< HEAD
            # Use undo stack if available, otherwise fall back to direct operation
            if self._undo_stack is not None:
                command = DuplicatePresetCommand(source_model, source_idx)
                self._undo_stack.push(command)
            else:
                # Fall back to direct model operation
                source_model.duplicate_preset(source_idx)
=======
            source_model.duplicate_preset(source_idx)
>>>>>>> 129fa1f7
        # TODO: handle transposed case

    def _get_selected_preset_index(self) -> QModelIndex:
        """Get the currently selected preset from the source model."""
        if self.view.isTransposed():
            return QModelIndex()  # TODO

        if sm := self.view.selectionModel():
            if indices := sm.selectedColumns():
                pivot_model = self.view._get_pivot_model()
                col = indices[0].column()
                return pivot_model.get_source_index_for_column(col)
        return QModelIndex()  # pragma: no cover<|MERGE_RESOLUTION|>--- conflicted
+++ resolved
@@ -24,10 +24,7 @@
 if TYPE_CHECKING:
     from pymmcore_plus import CMMCorePlus
     from PyQt6.QtGui import QAction
-<<<<<<< HEAD
     from qtpy.QtGui import QUndoStack
-=======
->>>>>>> 129fa1f7
 
 else:
     from qtpy.QtGui import QAction
@@ -50,7 +47,6 @@
         self.setItemDelegate(PropertySettingDelegate(self))
         self._transpose_proxy: QTransposeProxyModel | None = None
         self._pivot_model: ConfigGroupPivotModel | None = None
-<<<<<<< HEAD
         self._undo_stack: QUndoStack | None = None
 
     def setUndoStack(self, undo_stack: QUndoStack) -> None:
@@ -60,8 +56,6 @@
         if undo_stack is not None:
             # Replace the delegate with an undo-aware one
             self.setItemDelegate(PropertyValueDelegate(undo_stack, self))
-=======
->>>>>>> 129fa1f7
 
     def setModel(self, model: QAbstractItemModel | None) -> None:
         """Set the model for the table view."""
@@ -101,16 +95,6 @@
         QTimer.singleShot(0, self.openPersistentEditors)
 
     def openPersistentEditors(self) -> None:
-<<<<<<< HEAD
-        """Open persistent editors for the given index."""
-        """Override to open persistent editors for all items."""
-        if model := self.model():
-            for row in range(model.rowCount()):
-                for col in range(model.columnCount()):
-                    idx = model.index(row, col)
-                    if idx.isValid():
-                        self.openPersistentEditor(idx)
-=======
         """Override to open persistent editors for all items."""
         with suppress(RuntimeError):  # since this may be a slot
             if model := self.model():
@@ -119,7 +103,6 @@
                         idx = model.index(row, col)
                         if idx.isValid():
                             self.openPersistentEditor(idx)
->>>>>>> 129fa1f7
 
     def _get_pivot_model(self) -> ConfigGroupPivotModel:
         model = self.model()
@@ -240,7 +223,6 @@
             return
 
         source_model = self.view.sourceModel()
-<<<<<<< HEAD
         # Use undo stack if available, otherwise fall back to direct operation
         if self._undo_stack is not None:
             command = RemovePresetCommand(source_model, source_idx)
@@ -248,9 +230,6 @@
         else:
             # Fall back to direct model operation
             source_model.remove(source_idx, ask_confirmation=NOT_TESTING)
-=======
-        source_model.remove(source_idx)
->>>>>>> 129fa1f7
 
     def _on_duplicate_action(self) -> None:
         if not self.view.isTransposed():
@@ -259,7 +238,6 @@
                 return
 
             source_model = self.view.sourceModel()
-<<<<<<< HEAD
             # Use undo stack if available, otherwise fall back to direct operation
             if self._undo_stack is not None:
                 command = DuplicatePresetCommand(source_model, source_idx)
@@ -267,9 +245,6 @@
             else:
                 # Fall back to direct model operation
                 source_model.duplicate_preset(source_idx)
-=======
-            source_model.duplicate_preset(source_idx)
->>>>>>> 129fa1f7
         # TODO: handle transposed case
 
     def _get_selected_preset_index(self) -> QModelIndex:
