from __future__ import annotations

from collections.abc import Iterable
from logging import getLogger
from re import Pattern
from typing import TYPE_CHECKING, Callable, cast

from pymmcore_plus import CMMCorePlus, DeviceProperty, DeviceType
from pymmcore_plus.model import Setting
from qtpy.QtCore import Qt, Signal
from qtpy.QtGui import QColor
from qtpy.QtWidgets import QAbstractScrollArea, QTableWidget, QTableWidgetItem, QWidget
<<<<<<< HEAD
from superqt.iconify import QIconifyIcon
from superqt.utils import signals_blocked

from pymmcore_widgets._icons import DEVICE_TYPE_ICON
=======

from pymmcore_widgets._icons import StandardIcon
>>>>>>> 129fa1f7
from pymmcore_widgets._util import NoWheelTableWidget

from ._property_widget import PropertyWidget

if TYPE_CHECKING:
    from collections.abc import Iterable

logger = getLogger(__name__)


class DevicePropertyTable(NoWheelTableWidget):
    """Table of all currently loaded device properties.

    This table is used by `PropertyBrowser` to display all properties in the system,
    and by the `GroupPresetTableWidget`.

    Parameters
    ----------
    parent : QWidget, optional
        Parent widget, by default None
    enable_property_widgets : bool, optional
        Whether to enable each property widget, by default True
    mmcore : CMMCorePlus, optional
        CMMCore instance, by default None
    connect_core : bool, optional
        Whether to connect the widget to the core. If False, changes in the table
        will not update the core. By default, True.
    """

    valueChanged = Signal()
    PROP_ROLE = QTableWidgetItem.ItemType.UserType + 1

    def __init__(
        self,
        parent: QWidget | None = None,
        *,
        enable_property_widgets: bool = True,
        mmcore: CMMCorePlus | None = None,
        connect_core: bool = True,
    ):
        rows = 0
        cols = 2
        super().__init__(rows, cols, parent)

        self._rows_checkable: bool = False
        self._prop_widgets_enabled: bool = enable_property_widgets
        self._connect_core = connect_core

        self._mmc = mmcore or CMMCorePlus.instance()
        self._mmc.events.systemConfigurationLoaded.connect(self._rebuild_table)

        self.itemChanged.connect(self._on_item_changed)
        # If we enable these, then the edit group dialog will lose all of it's checks
        # whenever modify group button is clicked.  However, We don't want this widget
        # to have to be aware of a current group (or do we?)
        # self._mmc.events.configGroupDeleted.connect(self._rebuild_table)
        # self._mmc.events.configDeleted.connect(self._rebuild_table)
        # self._mmc.events.configDefined.connect(self._rebuild_table)

        self.destroyed.connect(self._disconnect)

        self.setMinimumWidth(500)
        self.setHorizontalHeaderLabels(["Device-Property", "Value"])
        self.setSizeAdjustPolicy(QAbstractScrollArea.SizeAdjustPolicy.AdjustToContents)
        self.horizontalHeader().setStretchLastSection(True)

        vh = self.verticalHeader()
        vh.setSectionResizeMode(vh.ResizeMode.Fixed)
        vh.setDefaultSectionSize(24)
        vh.setVisible(False)

        self.setEditTriggers(QTableWidget.EditTrigger.NoEditTriggers)
        self.setSelectionMode(self.SelectionMode.NoSelection)
        self.setWordWrap(False)  # makes for better elided labels

        self.resize(500, 500)
        self._rebuild_table()

    def _on_item_changed(self, item: QTableWidgetItem) -> None:
        if self._rows_checkable:
            # set item style based on check state
            color = self.palette().color(self.foregroundRole())
            font = item.font()
            if item.checkState() == Qt.CheckState.Checked:
                color.setAlpha(255)
                font.setBold(True)
            else:
                color.setAlpha(130)
                font.setBold(False)
            with signals_blocked(self):
                item.setForeground(color)
                item.setFont(font)
        self.valueChanged.emit()

    def _disconnect(self) -> None:
        self._mmc.events.systemConfigurationLoaded.disconnect(self._rebuild_table)
        # self._mmc.events.configGroupDeleted.disconnect(self._rebuild_table)
        # self._mmc.events.configDeleted.disconnect(self._rebuild_table)
        # self._mmc.events.configDefined.disconnect(self._rebuild_table)

    def checkGroup(self, group: str) -> None:
        presets = self._mmc.getAvailableConfigs(group)
        if not presets:
            return
        included = [tuple(c)[:2] for c in self._mmc.getConfigData(group, presets[0])]
        for row in range(self.rowCount()):
            prop = cast("DeviceProperty", self.item(row, 0).data(self.PROP_ROLE))
            if (prop.device, prop.name) in included:
                self.item(row, 0).setCheckState(Qt.CheckState.Checked)
            else:
                self.item(row, 0).setCheckState(Qt.CheckState.Unchecked)

    def setRowNumbersVisible(self, visible: bool = True) -> None:
        """Set whether line numbers are visible."""
        self.verticalHeader().setVisible(visible)

    def setRowsCheckable(self, checkable: bool = True) -> None:
        """Set whether individual row checkboxes are visible."""
        self._rows_checkable = checkable
        for row in range(self.rowCount()):
            item = self.item(row, 0)
            flags = item.flags()
            if checkable:
                item.setCheckState(Qt.CheckState.Unchecked)
                flags |= Qt.ItemFlag.ItemIsUserCheckable
            else:
                flags &= ~Qt.ItemFlag.ItemIsUserCheckable
            self.item(row, 0).setFlags(flags)

    def _rebuild_table(self) -> None:
        self.blockSignals(True)
        try:
            self._rebuild_table_inner()
        finally:
            self.blockSignals(False)

    def _rebuild_table_inner(self) -> None:
        self.clearContents()
        props = list(self._mmc.iterProperties(as_object=True))
        self.setRowCount(len(props))

        for i, prop in enumerate(props):
            extra = " 🅿" if prop.isPreInit() else ""
            item = QTableWidgetItem(f"{prop.device}-{prop.name}{extra}")
            item.setData(self.PROP_ROLE, prop)
<<<<<<< HEAD
            if icon_string := DEVICE_TYPE_ICON.get(prop.deviceType()):
                item.setIcon(QIconifyIcon(icon_string, color="Gray"))
=======
            if icon := StandardIcon.for_device_type(prop.deviceType()):
                item.setIcon(icon.icon())
>>>>>>> 129fa1f7
            self.setItem(i, 0, item)

            try:
                wdg = PropertyWidget(
                    prop.device,
                    prop.name,
                    mmcore=self._mmc,
                    connect_core=self._connect_core,
                )
                # TODO: this is an over-emission.  if this is a checkable table,
                # and the property is not checked, we should not emit.
                wdg.valueChanged.connect(self.valueChanged)
            except Exception as e:
                logger.error(
                    f"Error creating widget for {prop.device}-{prop.name}: {e}"
                )
                continue

            self.setCellWidget(i, 1, wdg)
            if not self._prop_widgets_enabled:
                wdg.setEnabled(False)

            if prop.isReadOnly():
                # TODO: make this more theme aware
                item.setBackground(QColor("#AAA"))
                wdg.setStyleSheet("QLabel { background-color : #AAA }")

        self.resizeColumnsToContents()
        self.setRowsCheckable(self._rows_checkable)
        # TODO: install eventFilter to prevent mouse wheel from scrolling sliders

    def setReadOnlyDevicesVisible(self, visible: bool = True) -> None:
        """Set whether read-only devices are visible."""
        for row in range(self.rowCount()):
            prop = cast("DeviceProperty", self.item(row, 0).data(self.PROP_ROLE))
            if prop.isReadOnly():
                self.setRowHidden(row, not visible)

    def filterDevices(
        self,
        query: str | Pattern = "",
        *,
        exclude_devices: Iterable[DeviceType] = (),
        include_devices: Iterable[DeviceType] = (),
        include_read_only: bool = True,
        include_pre_init: bool = True,
        always_show_checked: bool = False,
        predicate: Callable[[DeviceProperty], bool | None] | None = None,
    ) -> None:
        """Update the table to only show devices that match the given query/filter.

        Filters are applied in the following order:
        1. If `include_devices` is provided, only devices of the specified types
           will be considered.
        2. If `exclude_devices` is provided, devices of the specified types will be
           hidden (even if they are in `include_devices`).
        3. If `always_show_checked` is True, remaining rows that are checked will
           always be shown, regardless of other filters.
        4. If `predicate` is provided and it returns False, the row is hidden.
        5. If `include_read_only` is False, read-only properties are hidden.
        6. If `include_pre_init` is False, pre-initialized properties are hidden.
        7. Query filtering is applied last, hiding rows that do not match the query.

        Parameters
        ----------
        query : str | Pattern, optional
            A string or regex pattern to match against the device-property names.
            If empty, no filtering is applied, by default ""
        exclude_devices : Iterable[DeviceType], optional
            A list of device types to exclude from the table, by default ()
        include_devices : Iterable[DeviceType], optional
            A list of device types to include in the table, by default ()
        include_read_only : bool, optional
            Whether to include read-only properties in the table, by default True
        include_pre_init : bool, optional
            Whether to include pre-initialized properties in the table, by default True
        always_show_checked : bool, optional
            Whether to always include rows that are checked, by default False.
        predicate : Callable[[DeviceProperty, QTableWidgetItem], bool | None] | None
            A function that takes a `DeviceProperty` and `QTableWidgetItem` and returns
            True to include the row, False to exclude it, or None to skip filtering.
            If None, no additional filtering is applied, by default None
        """
        exclude_devices = set(exclude_devices)
        include_devices = set(include_devices)
        for row in range(self.rowCount()):
            if (item := self.item(row, 0)) is None:
                continue

            if always_show_checked and item.checkState() == Qt.CheckState.Checked:
                self.showRow(row)
                continue

            prop = cast("DeviceProperty", item.data(self.PROP_ROLE))
            dev_type = prop.deviceType()
            if (include_devices and dev_type not in include_devices) or (
                exclude_devices and dev_type in exclude_devices
            ):
                self.hideRow(row)
                continue

            if (
                (predicate and predicate(prop) is False)
                or (not include_read_only and prop.isReadOnly())
                or (not include_pre_init and prop.isPreInit())
            ):
                self.hideRow(row)
                continue

            if query:
                if isinstance(query, str) and query.lower() not in item.text().lower():
                    self.hideRow(row)
                    continue
                elif isinstance(query, Pattern) and not query.search(item.text()):
                    self.hideRow(row)
                    continue

            self.showRow(row)

    def getCheckedProperties(self, *, visible_only: bool = False) -> list[Setting]:
        """Return a list of checked properties.

        Each item in the list is a tuple of (device, property, value).
        """
        # list of properties to add to the group
        # [(device, property, value_to_set), ...]
        dev_prop_val_list: list[Setting] = []
        for row in range(self.rowCount()):
            if (
                (item := self.item(row, 0))
                and item.checkState() == Qt.CheckState.Checked
                and (not visible_only or not self.isRowHidden(row))
            ):
                dev_prop_val_list.append(Setting(*self.getRowData(row)))
        return dev_prop_val_list

    def value(self) -> list[Setting]:
        return self.getCheckedProperties()

    def setValue(self, value: Iterable[tuple[str, str, str]]) -> None:
        self.setCheckedProperties(value, with_value=True)

    def setCheckedProperties(
        self,
        value: Iterable[tuple[str, str, str]],
        with_value: bool = True,
    ) -> None:
        for row in range(self.rowCount()):
            if self.item(row, 0) is None:
                continue
            self.item(row, 0).setCheckState(Qt.CheckState.Unchecked)
            for device, prop, *val in value:
                if self.item(row, 0).text() == f"{device}-{prop}":
                    self.item(row, 0).setCheckState(Qt.CheckState.Checked)
                    wdg = cast("PropertyWidget", self.cellWidget(row, 1))
                    if val and with_value:
                        wdg.setValue(val[0])

    def getRowData(self, row: int) -> tuple[str, str, str]:
        item = self.item(row, 0)
        prop: DeviceProperty = item.data(self.PROP_ROLE)
        wdg = cast("PropertyWidget", self.cellWidget(row, 1))
        return (prop.device, prop.name, str(wdg.value()))

    def setPropertyWidgetsEnabled(self, enabled: bool) -> None:
        """Set whether each widget is enabled."""
        before, self._prop_widgets_enabled = self._prop_widgets_enabled, enabled
        if before != enabled:
            for row in range(self.rowCount()):
                self.cellWidget(row, 1).setEnabled(enabled)

    def uncheckAll(self) -> None:
        """Uncheck all rows."""
        for row in range(self.rowCount()):
            if self.item(row, 0) is None:
                continue
            self.item(row, 0).setCheckState(Qt.CheckState.Unchecked)<|MERGE_RESOLUTION|>--- conflicted
+++ resolved
@@ -10,15 +10,9 @@
 from qtpy.QtCore import Qt, Signal
 from qtpy.QtGui import QColor
 from qtpy.QtWidgets import QAbstractScrollArea, QTableWidget, QTableWidgetItem, QWidget
-<<<<<<< HEAD
-from superqt.iconify import QIconifyIcon
 from superqt.utils import signals_blocked
 
-from pymmcore_widgets._icons import DEVICE_TYPE_ICON
-=======
-
 from pymmcore_widgets._icons import StandardIcon
->>>>>>> 129fa1f7
 from pymmcore_widgets._util import NoWheelTableWidget
 
 from ._property_widget import PropertyWidget
@@ -164,13 +158,8 @@
             extra = " 🅿" if prop.isPreInit() else ""
             item = QTableWidgetItem(f"{prop.device}-{prop.name}{extra}")
             item.setData(self.PROP_ROLE, prop)
-<<<<<<< HEAD
-            if icon_string := DEVICE_TYPE_ICON.get(prop.deviceType()):
-                item.setIcon(QIconifyIcon(icon_string, color="Gray"))
-=======
             if icon := StandardIcon.for_device_type(prop.deviceType()):
                 item.setIcon(icon.icon())
->>>>>>> 129fa1f7
             self.setItem(i, 0, item)
 
             try:
