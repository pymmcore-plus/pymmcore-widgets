from __future__ import annotations

from contextlib import suppress
from typing import TYPE_CHECKING, cast

from fonticon_mdi6 import MDI6
from pymmcore_plus import CMMCorePlus, Keyword
from qtpy.QtCore import QSize, Signal
from qtpy.QtWidgets import (
    QBoxLayout,
    QFileDialog,
    QGridLayout,
    QGroupBox,
    QHBoxLayout,
    QLabel,
    QLineEdit,
    QPushButton,
    QWidget,
)
from superqt.fonticon import icon

from pymmcore_widgets.useq_widgets import MDASequenceWidget
from pymmcore_widgets.useq_widgets._channels import ChannelTable
from pymmcore_widgets.useq_widgets._mda_sequence import MDATabs
from pymmcore_widgets.useq_widgets._time import TimePlanWidget

from ._core_grid import CoreConnectedGridPlanWidget
from ._core_positions import CoreConnectedPositionTable
from ._core_z import CoreConnectedZPlanWidget

if TYPE_CHECKING:
    from typing import TypedDict

    from useq import MDASequence

    class SaveInfo(TypedDict):
        save_dir: str
        save_name: str


class CoreMDATabs(MDATabs):
    def __init__(
        self, parent: QWidget | None = None, core: CMMCorePlus | None = None
    ) -> None:
        self._mmc = core or CMMCorePlus.instance()
        super().__init__(parent)

    def create_subwidgets(self) -> None:
        self.time_plan = TimePlanWidget(1)
        self.stage_positions = CoreConnectedPositionTable(1, self._mmc)
        self.z_plan = CoreConnectedZPlanWidgert(self._mmc)
        self.grid_plan = CoreConnectedGridPlanWidget(self._mmc)
        self.channels = ChannelTable(1)


class MDAWidget(MDASequenceWidget):
    """Widget for running MDA experiments, connecting to a MMCorePlus instance."""

    def __init__(
        self, *, parent: QWidget | None = None, mmcore: CMMCorePlus | None = None
    ) -> None:
        # create a couple core-connected variants of the tab widgets
        self._mmc = mmcore or CMMCorePlus.instance()
<<<<<<< HEAD
        position_wdg = CoreConnectedPositionTable(0, self._mmc)
        z_wdg = CoreConnectedZPlanWidget(self._mmc)
        self.grid_wdg = CoreConnectedGridPlanWidget(self._mmc)

        super().__init__(
            parent=parent,
            position_wdg=position_wdg,
            z_wdg=z_wdg,
            grid_wdg=self.grid_wdg,
        )
=======

        super().__init__(parent=parent, tab_widget=CoreMDATabs(None, self._mmc))
>>>>>>> 9306061c

        self.save_info = _SaveGroupBox(parent=self)
        self.save_info.valueChanged.connect(self.valueChanged)
        self.control_btns = _MDAControlButtons(self._mmc, self)

        # -------- initialize -----------

        self._on_sys_config_loaded()

        # ------------ layout ------------

        layout = cast("QBoxLayout", self.layout())
        layout.insertWidget(0, self.save_info)
        layout.addWidget(self.control_btns)

        # ------------ connect signals ------------

        self.control_btns.run_btn.clicked.connect(self._on_run_clicked)
        self.control_btns.pause_btn.released.connect(self._mmc.mda.toggle_pause)
        self.control_btns.cancel_btn.released.connect(self._mmc.mda.cancel)
        self._mmc.mda.events.sequenceStarted.connect(self._on_mda_started)
        self._mmc.mda.events.sequenceFinished.connect(self._on_mda_finished)
        self._mmc.events.channelGroupChanged.connect(self._update_channel_groups)
        self._mmc.events.systemConfigurationLoaded.connect(self._on_sys_config_loaded)

        self.destroyed.connect(self._disconnect)

    def _on_sys_config_loaded(self) -> None:
        # TODO: connect objective change event to update suggested step
        self.z_plan.setSuggestedStep(_guess_NA(self._mmc) or 0.5)
        self._update_channel_groups()

    def value(self) -> MDASequence:
        """Set the current state of the widget."""
        val = super().value()
        meta: dict = val.metadata.setdefault("pymmcore_widgets", {})
        if self.save_info.isChecked():
            meta.update(self.save_info.value())
        return val

    def setValue(self, value: MDASequence) -> None:
        """Get the current state of the widget."""
        super().setValue(value)
        self.save_info.setValue(value.metadata.get("pymmcore_widgets", {}))

    # ------------------- private API ----------------------

    def _update_channel_groups(self) -> None:
        ch_group = self._mmc.getChannelGroup()
        # if there is no channel group available, use all available groups
        names = [ch_group] if ch_group else self._mmc.getAvailableConfigGroups()
        groups = {
            group_name: self._mmc.getAvailableConfigs(group_name)
            for group_name in names
        }
        self.channels.setChannelGroups(groups)

    def _on_run_clicked(self) -> None:
        """Run the MDA sequence experiment."""
        # run the MDA experiment asynchronously
        self._mmc.run_mda(self.value())
        return

    def _enable_widgets(self, enable: bool) -> None:
        for child in self.children():
            if child is not self.control_btns and hasattr(child, "setEnabled"):
                child.setEnabled(enable)

    def _on_mda_started(self) -> None:
        self._enable_widgets(False)

    def _on_mda_finished(self) -> None:
        self._enable_widgets(True)

    def _disconnect(self) -> None:
        with suppress(Exception):
            self._mmc.mda.events.sequenceStarted.disconnect(self._on_mda_started)
            self._mmc.mda.events.sequenceFinished.disconnect(self._on_mda_finished)
            self._mmc.events.channelGroupChanged.disconnect(self._update_channel_groups)


class _SaveGroupBox(QGroupBox):
    """A Widget to gather information about MDA file saving."""

    valueChanged = Signal()

    def __init__(
        self, title: str = "Save Acquisition", parent: QWidget | None = None
    ) -> None:
        super().__init__(title, parent)
        self.setCheckable(True)
        self.setChecked(False)

        self.save_dir = QLineEdit()
        self.save_dir.setPlaceholderText("Select Save Directory")
        self.save_name = QLineEdit()
        self.save_name.setPlaceholderText("Enter Experiment Name")

        browse_btn = QPushButton(text="...")
        browse_btn.clicked.connect(self._on_browse_clicked)

        grid = QGridLayout(self)
        grid.addWidget(QLabel("Directory:"), 0, 0)
        grid.addWidget(self.save_dir, 0, 1)
        grid.addWidget(browse_btn, 0, 2)
        grid.addWidget(QLabel("Name:"), 1, 0)
        grid.addWidget(self.save_name, 1, 1)

        # connect
        self.toggled.connect(self.valueChanged)
        self.save_dir.textChanged.connect(self.valueChanged)
        self.save_name.textChanged.connect(self.valueChanged)

    def value(self) -> SaveInfo:
        """Return current state of the dialog."""
        return {
            "save_dir": self.save_dir.text(),
            "save_name": self.save_name.text() or "Experiment",
        }

    def setValue(self, value: SaveInfo | dict) -> None:
        self.save_dir.setText(value.get("save_dir", ""))
        self.save_name.setText(value.get("save_name", ""))
        self.setChecked(value.get("should_save", False))

    def _on_browse_clicked(self) -> None:
        if save_dir := QFileDialog.getExistingDirectory(
            self, "Select Save Directory", self.save_dir.text()
        ):
            self.save_dir.setText(save_dir)


class _MDAControlButtons(QWidget):
    """Run, pause, and cancel buttons at the bottom of the MDA Widget."""

    def __init__(self, mmcore: CMMCorePlus, parent: QWidget | None = None) -> None:
        super().__init__(parent)

        self._mmc = mmcore
        self._mmc.mda.events.sequencePauseToggled.connect(self._on_mda_paused)
        self._mmc.mda.events.sequenceStarted.connect(self._on_mda_started)
        self._mmc.mda.events.sequenceFinished.connect(self._on_mda_finished)

        icon_size = QSize(24, 24)
        self.run_btn = QPushButton("Run")
        self.run_btn.setIcon(icon(MDI6.play_circle_outline, color="lime"))
        self.run_btn.setIconSize(icon_size)

        self.pause_btn = QPushButton("Pause")
        self.pause_btn.setIcon(icon(MDI6.pause_circle_outline, color="green"))
        self.pause_btn.setIconSize(icon_size)
        self.pause_btn.hide()

        self.cancel_btn = QPushButton("Cancel")
        self.cancel_btn.setIcon(icon(MDI6.stop_circle_outline, color="magenta"))
        self.cancel_btn.setIconSize(icon_size)
        self.cancel_btn.hide()

        layout = QHBoxLayout(self)
        layout.setContentsMargins(0, 0, 0, 0)
        layout.addStretch()
        layout.addWidget(self.run_btn)
        layout.addWidget(self.pause_btn)
        layout.addWidget(self.cancel_btn)

        self.destroyed.connect(self._disconnect)

    def _on_mda_started(self) -> None:
        self.run_btn.hide()
        self.pause_btn.show()
        self.cancel_btn.show()

    def _on_mda_finished(self) -> None:
        self.run_btn.show()
        self.pause_btn.hide()
        self.cancel_btn.hide()
        self._on_mda_paused(False)

    def _on_mda_paused(self, paused: bool) -> None:
        if paused:
            self.pause_btn.setIcon(icon(MDI6.play_circle_outline, color="lime"))
            self.pause_btn.setText("Resume")
        else:
            self.pause_btn.setIcon(icon(MDI6.pause_circle_outline, color="green"))
            self.pause_btn.setText("Pause")

    def _disconnect(self) -> None:
        with suppress(Exception):
            self._mmc.mda.events.sequencePauseToggled.disconnect(self._on_mda_paused)
            self._mmc.mda.events.sequenceStarted.disconnect(self._on_mda_started)
            self._mmc.mda.events.sequenceFinished.disconnect(self._on_mda_finished)


def _guess_NA(core: CMMCorePlus) -> float | None:
    with suppress(RuntimeError):
        if not (pix_cfg := core.getCurrentPixelSizeConfig()):
            return None  # pragma: no cover

        data = core.getPixelSizeConfigData(pix_cfg)
        for obj in core.guessObjectiveDevices():
            key = (obj, Keyword.Label)
            if key in data:
                val = data[key]
                for word in val.split():
                    try:
                        na = float(word)
                    except ValueError:
                        continue
                    if 0.1 < na < 1.5:
                        return na
    return None<|MERGE_RESOLUTION|>--- conflicted
+++ resolved
@@ -48,7 +48,7 @@
     def create_subwidgets(self) -> None:
         self.time_plan = TimePlanWidget(1)
         self.stage_positions = CoreConnectedPositionTable(1, self._mmc)
-        self.z_plan = CoreConnectedZPlanWidgert(self._mmc)
+        self.z_plan = CoreConnectedZPlanWidget(self._mmc)
         self.grid_plan = CoreConnectedGridPlanWidget(self._mmc)
         self.channels = ChannelTable(1)
 
@@ -61,21 +61,8 @@
     ) -> None:
         # create a couple core-connected variants of the tab widgets
         self._mmc = mmcore or CMMCorePlus.instance()
-<<<<<<< HEAD
-        position_wdg = CoreConnectedPositionTable(0, self._mmc)
-        z_wdg = CoreConnectedZPlanWidget(self._mmc)
-        self.grid_wdg = CoreConnectedGridPlanWidget(self._mmc)
-
-        super().__init__(
-            parent=parent,
-            position_wdg=position_wdg,
-            z_wdg=z_wdg,
-            grid_wdg=self.grid_wdg,
-        )
-=======
 
         super().__init__(parent=parent, tab_widget=CoreMDATabs(None, self._mmc))
->>>>>>> 9306061c
 
         self.save_info = _SaveGroupBox(parent=self)
         self.save_info.valueChanged.connect(self.valueChanged)
