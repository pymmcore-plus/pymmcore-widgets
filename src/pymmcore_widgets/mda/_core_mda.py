from __future__ import annotations

from contextlib import suppress
from typing import TYPE_CHECKING, cast

from fonticon_mdi6 import MDI6
from pymmcore_plus import CMMCorePlus, Keyword
from qtpy.QtCore import QSize, Signal
from qtpy.QtWidgets import (
    QBoxLayout,
    QFileDialog,
    QGridLayout,
    QGroupBox,
    QHBoxLayout,
    QLabel,
    QLineEdit,
    QPushButton,
    QWidget,
)
from superqt.fonticon import icon
from useq import MDASequence, Position

from pymmcore_widgets.useq_widgets import MDASequenceWidget
from pymmcore_widgets.useq_widgets._channels import ChannelTable
from pymmcore_widgets.useq_widgets._mda_sequence import MDATabs
from pymmcore_widgets.useq_widgets._time import TimePlanWidget

from ._core_grid import CoreConnectedGridPlanWidget
from ._core_positions import CoreConnectedPositionTable
from ._core_z import CoreConnectedZPlanWidget

if TYPE_CHECKING:
    from typing import TypedDict

    class SaveInfo(TypedDict):
        save_dir: str
        save_name: str


class CoreMDATabs(MDATabs):
    def __init__(
        self, parent: QWidget | None = None, core: CMMCorePlus | None = None
    ) -> None:
        self._mmc = core or CMMCorePlus.instance()
        super().__init__(parent)

    def create_subwidgets(self) -> None:
        self.time_plan = TimePlanWidget(1)
        self.stage_positions = CoreConnectedPositionTable(1, self._mmc)
        self.z_plan = CoreConnectedZPlanWidget(self._mmc)
        self.grid_plan = CoreConnectedGridPlanWidget(self._mmc)
        self.channels = ChannelTable(1)


class MDAWidget(MDASequenceWidget):
    """Widget for running MDA experiments, connecting to a MMCorePlus instance."""

    def __init__(
        self, *, parent: QWidget | None = None, mmcore: CMMCorePlus | None = None
    ) -> None:
        # create a couple core-connected variants of the tab widgets
        self._mmc = mmcore or CMMCorePlus.instance()
<<<<<<< HEAD

        super().__init__(parent=parent, tab_widget=CoreMDATabs(None, self._mmc))
=======
        position_wdg = CoreConnectedPositionTable(0, self._mmc)
        z_wdg = CoreConnectedZPlanWidget(self._mmc)
        self.grid_wdg = CoreConnectedGridPlanWidget(self._mmc)

        super().__init__(
            parent=parent,
            position_wdg=position_wdg,
            z_wdg=z_wdg,
            grid_wdg=self.grid_wdg,
        )
>>>>>>> bb735fcc

        self.save_info = _SaveGroupBox(parent=self)
        self.save_info.valueChanged.connect(self.valueChanged)
        self.control_btns = _MDAControlButtons(self._mmc, self)

        # -------- initialize -----------

        self._on_sys_config_loaded()

        # ------------ layout ------------

        layout = cast("QBoxLayout", self.layout())
        layout.insertWidget(0, self.save_info)
        layout.addWidget(self.control_btns)

        # ------------ connect signals ------------

        self.control_btns.run_btn.clicked.connect(self._on_run_clicked)
        self.control_btns.pause_btn.released.connect(self._mmc.mda.toggle_pause)
        self.control_btns.cancel_btn.released.connect(self._mmc.mda.cancel)
        self._mmc.mda.events.sequenceStarted.connect(self._on_mda_started)
        self._mmc.mda.events.sequenceFinished.connect(self._on_mda_finished)
        self._mmc.events.channelGroupChanged.connect(self._update_channel_groups)
        self._mmc.events.systemConfigurationLoaded.connect(self._on_sys_config_loaded)

        self.destroyed.connect(self._disconnect)

    def _on_sys_config_loaded(self) -> None:
        # TODO: connect objective change event to update suggested step
        self.z_plan.setSuggestedStep(_guess_NA(self._mmc) or 0.5)
        self._update_channel_groups()

    def value(self) -> MDASequence:
        """Set the current state of the widget."""
        val = super().value()

        # if the z plan is relative, and there are no stage positions, add the current
        # stage position as the relative starting one.
        # Note: this is not the final solution, it shiud be better to move this in
        # pymmcore-plus runner but only after we introduce a concept of a "relative
        # position" in useq.MDAEvent. At the moment, since the pymmcore-plus runner is
        # not aware of the core, we cannot move it there.
        if val.z_plan and val.z_plan.is_relative and not val.stage_positions:
            val = val.replace(stage_positions=[self._get_current_stage_position()])

        meta: dict = val.metadata.setdefault("pymmcore_widgets", {})
        if self.save_info.isChecked():
            meta.update(self.save_info.value())
        return val

    def _get_current_stage_position(self) -> Position:
        """Return the current stage position."""
        x = self._mmc.getXPosition() if self._mmc.getXYStageDevice() else None
        y = self._mmc.getYPosition() if self._mmc.getXYStageDevice() else None
        z = self._mmc.getPosition() if self._mmc.getFocusDevice() else None
        return Position(x=x, y=y, z=z)

    def setValue(self, value: MDASequence) -> None:
        """Get the current state of the widget."""
        super().setValue(value)
        self.save_info.setValue(value.metadata.get("pymmcore_widgets", {}))

    # ------------------- private API ----------------------

    def _update_channel_groups(self) -> None:
        ch_group = self._mmc.getChannelGroup()
        # if there is no channel group available, use all available groups
        names = [ch_group] if ch_group else self._mmc.getAvailableConfigGroups()
        groups = {
            group_name: self._mmc.getAvailableConfigs(group_name)
            for group_name in names
        }
        self.channels.setChannelGroups(groups)

    def _on_run_clicked(self) -> None:
        """Run the MDA sequence experiment."""
        # run the MDA experiment asynchronously
        self._mmc.run_mda(self.value())
        return

    def _enable_widgets(self, enable: bool) -> None:
        for child in self.children():
            if child is not self.control_btns and hasattr(child, "setEnabled"):
                child.setEnabled(enable)

    def _on_mda_started(self) -> None:
        self._enable_widgets(False)

    def _on_mda_finished(self) -> None:
        self._enable_widgets(True)

    def _disconnect(self) -> None:
        with suppress(Exception):
            self._mmc.mda.events.sequenceStarted.disconnect(self._on_mda_started)
            self._mmc.mda.events.sequenceFinished.disconnect(self._on_mda_finished)
            self._mmc.events.channelGroupChanged.disconnect(self._update_channel_groups)


class _SaveGroupBox(QGroupBox):
    """A Widget to gather information about MDA file saving."""

    valueChanged = Signal()

    def __init__(
        self, title: str = "Save Acquisition", parent: QWidget | None = None
    ) -> None:
        super().__init__(title, parent)
        self.setCheckable(True)
        self.setChecked(False)

        self.save_dir = QLineEdit()
        self.save_dir.setPlaceholderText("Select Save Directory")
        self.save_name = QLineEdit()
        self.save_name.setPlaceholderText("Enter Experiment Name")

        browse_btn = QPushButton(text="...")
        browse_btn.clicked.connect(self._on_browse_clicked)

        grid = QGridLayout(self)
        grid.addWidget(QLabel("Directory:"), 0, 0)
        grid.addWidget(self.save_dir, 0, 1)
        grid.addWidget(browse_btn, 0, 2)
        grid.addWidget(QLabel("Name:"), 1, 0)
        grid.addWidget(self.save_name, 1, 1)

        # connect
        self.toggled.connect(self.valueChanged)
        self.save_dir.textChanged.connect(self.valueChanged)
        self.save_name.textChanged.connect(self.valueChanged)

    def value(self) -> SaveInfo:
        """Return current state of the dialog."""
        return {
            "save_dir": self.save_dir.text(),
            "save_name": self.save_name.text() or "Experiment",
        }

    def setValue(self, value: SaveInfo | dict) -> None:
        self.save_dir.setText(value.get("save_dir", ""))
        self.save_name.setText(value.get("save_name", ""))
        self.setChecked(value.get("should_save", False))

    def _on_browse_clicked(self) -> None:
        if save_dir := QFileDialog.getExistingDirectory(
            self, "Select Save Directory", self.save_dir.text()
        ):
            self.save_dir.setText(save_dir)


class _MDAControlButtons(QWidget):
    """Run, pause, and cancel buttons at the bottom of the MDA Widget."""

    def __init__(self, mmcore: CMMCorePlus, parent: QWidget | None = None) -> None:
        super().__init__(parent)

        self._mmc = mmcore
        self._mmc.mda.events.sequencePauseToggled.connect(self._on_mda_paused)
        self._mmc.mda.events.sequenceStarted.connect(self._on_mda_started)
        self._mmc.mda.events.sequenceFinished.connect(self._on_mda_finished)

        icon_size = QSize(24, 24)
        self.run_btn = QPushButton("Run")
        self.run_btn.setIcon(icon(MDI6.play_circle_outline, color="lime"))
        self.run_btn.setIconSize(icon_size)

        self.pause_btn = QPushButton("Pause")
        self.pause_btn.setIcon(icon(MDI6.pause_circle_outline, color="green"))
        self.pause_btn.setIconSize(icon_size)
        self.pause_btn.hide()

        self.cancel_btn = QPushButton("Cancel")
        self.cancel_btn.setIcon(icon(MDI6.stop_circle_outline, color="magenta"))
        self.cancel_btn.setIconSize(icon_size)
        self.cancel_btn.hide()

        layout = QHBoxLayout(self)
        layout.setContentsMargins(0, 0, 0, 0)
        layout.addStretch()
        layout.addWidget(self.run_btn)
        layout.addWidget(self.pause_btn)
        layout.addWidget(self.cancel_btn)

        self.destroyed.connect(self._disconnect)

    def _on_mda_started(self) -> None:
        self.run_btn.hide()
        self.pause_btn.show()
        self.cancel_btn.show()

    def _on_mda_finished(self) -> None:
        self.run_btn.show()
        self.pause_btn.hide()
        self.cancel_btn.hide()
        self._on_mda_paused(False)

    def _on_mda_paused(self, paused: bool) -> None:
        if paused:
            self.pause_btn.setIcon(icon(MDI6.play_circle_outline, color="lime"))
            self.pause_btn.setText("Resume")
        else:
            self.pause_btn.setIcon(icon(MDI6.pause_circle_outline, color="green"))
            self.pause_btn.setText("Pause")

    def _disconnect(self) -> None:
        with suppress(Exception):
            self._mmc.mda.events.sequencePauseToggled.disconnect(self._on_mda_paused)
            self._mmc.mda.events.sequenceStarted.disconnect(self._on_mda_started)
            self._mmc.mda.events.sequenceFinished.disconnect(self._on_mda_finished)


def _guess_NA(core: CMMCorePlus) -> float | None:
    with suppress(RuntimeError):
        if not (pix_cfg := core.getCurrentPixelSizeConfig()):
            return None  # pragma: no cover

        data = core.getPixelSizeConfigData(pix_cfg)
        for obj in core.guessObjectiveDevices():
            key = (obj, Keyword.Label)
            if key in data:
                val = data[key]
                for word in val.split():
                    try:
                        na = float(word)
                    except ValueError:
                        continue
                    if 0.1 < na < 1.5:
                        return na
    return None<|MERGE_RESOLUTION|>--- conflicted
+++ resolved
@@ -60,21 +60,8 @@
     ) -> None:
         # create a couple core-connected variants of the tab widgets
         self._mmc = mmcore or CMMCorePlus.instance()
-<<<<<<< HEAD
 
         super().__init__(parent=parent, tab_widget=CoreMDATabs(None, self._mmc))
-=======
-        position_wdg = CoreConnectedPositionTable(0, self._mmc)
-        z_wdg = CoreConnectedZPlanWidget(self._mmc)
-        self.grid_wdg = CoreConnectedGridPlanWidget(self._mmc)
-
-        super().__init__(
-            parent=parent,
-            position_wdg=position_wdg,
-            z_wdg=z_wdg,
-            grid_wdg=self.grid_wdg,
-        )
->>>>>>> bb735fcc
 
         self.save_info = _SaveGroupBox(parent=self)
         self.save_info.valueChanged.connect(self.valueChanged)
