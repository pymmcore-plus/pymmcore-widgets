from __future__ import annotations

from contextlib import suppress
from pathlib import Path
from typing import cast

from fonticon_mdi6 import MDI6
from pymmcore_plus import CMMCorePlus, Keyword
from qtpy.QtCore import QSize, Qt
from qtpy.QtWidgets import (
    QBoxLayout,
    QHBoxLayout,
    QMessageBox,
    QPushButton,
    QWidget,
)
from superqt.fonticon import icon
from useq import MDASequence, Position

from pymmcore_widgets._util import get_next_available_path
<<<<<<< HEAD
from useq_widgets import PYMMCW_METADATA_KEY, MDASequenceWidget, MDATabs, TimePlanWidget
=======
from pymmcore_widgets.useq_widgets import MDASequenceWidget
from pymmcore_widgets.useq_widgets._mda_sequence import (
    AF_AXIS_TOOLTIP,
    AF_DISABLED_TOOLTIP,
    PYMMCW_METADATA_KEY,
    MDATabs,
)
from pymmcore_widgets.useq_widgets._positions import AF_PER_POS_TOOLTIP
from pymmcore_widgets.useq_widgets._time import TimePlanWidget
from pymmcore_widgets.useq_widgets._z import Mode
>>>>>>> 7fccf953

from ._core_channels import CoreConnectedChannelTable
from ._core_grid import CoreConnectedGridPlanWidget
from ._core_positions import AF_UNAVAILABLE, CoreConnectedPositionTable
from ._core_z import CoreConnectedZPlanWidget
from ._save_widget import SaveGroupBox


class _CoreConnectedPositionTable(CoreConnectedPositionTable):
    def __init__(
        self,
        rows: int = 0,
        mmcore: CMMCorePlus | None = None,
        parent: QWidget | None = None,
    ):
        super().__init__(rows, mmcore, parent)

        # subclassing to disconnect the signals from this widget so we use the ones
        # we will implement in the MDAWidget that take into account both the autofocus
        # device mand the z plan
        ev = self._mmc.events
        ev.systemConfigurationLoaded.disconnect(self._on_sys_config_loaded)
        ev.propertyChanged.disconnect(self._on_property_changed)


class CoreMDATabs(MDATabs):
    def __init__(
        self, parent: QWidget | None = None, core: CMMCorePlus | None = None
    ) -> None:
        self._mmc = core or CMMCorePlus.instance()
        super().__init__(parent)

    def create_subwidgets(self) -> None:
        self.time_plan = TimePlanWidget(1)
        self.stage_positions = _CoreConnectedPositionTable(1, self._mmc)
        self.z_plan = CoreConnectedZPlanWidget(self._mmc)
        self.grid_plan = CoreConnectedGridPlanWidget(self._mmc)
        self.channels = CoreConnectedChannelTable(1, self._mmc)

    def _enable_tabs(self, enable: bool) -> None:
        """Enable or disable the tab checkboxes and their contents.

        However, we can still mover through the tabs and see their contents.
        """
        # disable tab checkboxes
        for cbox in self._cboxes:
            cbox.setEnabled(enable)
        # disable tabs contents
        self.time_plan.setEnabled(enable)
        self.stage_positions.setEnabled(enable)
        self.z_plan.setEnabled(enable)
        self.grid_plan.setEnabled(enable)
        self.channels.setEnabled(enable)


class MDAWidget(MDASequenceWidget):
    """Main MDA Widget connected to a [`pymmcore_plus.CMMCorePlus`][] instance.

    It provides a GUI to construct and run a [`useq.MDASequence`][].  Unlike
    [`useq_widgets.MDASequenceWidget`][pymmcore_widgets.MDASequenceWidget], this
    widget is connected to a [`pymmcore_plus.CMMCorePlus`][] instance, enabling
    awareness and control of the current state of the microscope.

    Parameters
    ----------
    parent : QWidget | None
        Optional parent widget, by default None.
    mmcore : CMMCorePlus | None
        Optional [`CMMCorePlus`][pymmcore_plus.CMMCorePlus] micromanager core.
        By default, None. If not specified, the widget will use the active
        (or create a new)
        [`CMMCorePlus.instance`][pymmcore_plus.core._mmcore_plus.CMMCorePlus.instance].
    """

    def __init__(
        self, *, parent: QWidget | None = None, mmcore: CMMCorePlus | None = None
    ) -> None:
        # create a couple core-connected variants of the tab widgets
        self._mmc = mmcore or CMMCorePlus.instance()

        super().__init__(parent=parent, tab_widget=CoreMDATabs(None, self._mmc))

        self.save_info = SaveGroupBox(parent=self)
        self.save_info.valueChanged.connect(self.valueChanged)
        self.control_btns = _MDAControlButtons(self._mmc, self)

        # -------- initialize -----------

        self._on_sys_config_loaded()

        # ------------ layout ------------

        layout = cast("QBoxLayout", self.layout())
        layout.insertWidget(0, self.save_info)
        layout.addWidget(self.control_btns)

        # ------------ connect signals ------------

        self.control_btns.run_btn.clicked.connect(self.run_mda)
        self.control_btns.pause_btn.released.connect(self._mmc.mda.toggle_pause)
        self.control_btns.cancel_btn.released.connect(self._mmc.mda.cancel)
        self._mmc.mda.events.sequenceStarted.connect(self._on_mda_started)
        self._mmc.mda.events.sequenceFinished.connect(self._on_mda_finished)
        self._mmc.events.systemConfigurationLoaded.connect(self._on_sys_config_loaded)
        self._mmc.events.propertyChanged.connect(self._on_property_changed)

        self.destroyed.connect(self._disconnect)

    # ----------- Override type hints in superclass -----------

    @property
    def channels(self) -> CoreConnectedChannelTable:
        return cast("CoreConnectedChannelTable", self.tab_wdg.channels)

    @property
    def z_plan(self) -> CoreConnectedZPlanWidget:
        return cast("CoreConnectedZPlanWidget", self.tab_wdg.z_plan)

    @property
    def stage_positions(self) -> CoreConnectedPositionTable:
        return cast("CoreConnectedPositionTable", self.tab_wdg.stage_positions)

    @property
    def grid_plan(self) -> CoreConnectedGridPlanWidget:
        return cast("CoreConnectedGridPlanWidget", self.tab_wdg.grid_plan)

    # ------------------- public Methods ----------------------

    def value(self) -> MDASequence:
        """Set the current state of the widget from a [`useq.MDASequence`][]."""
        val = super().value()
        replace: dict = {}

        # if the z plan is relative and there are stage positions but the 'include z' is
        # unchecked, use the current z stage position as the relative starting one.
        if (
            val.z_plan
            and val.z_plan.is_relative
            and (val.stage_positions and not self.stage_positions.include_z.isChecked())
        ):
            z = self._mmc.getZPosition() if self._mmc.getFocusDevice() else None
            replace["stage_positions"] = tuple(
                pos.replace(z=z) for pos in val.stage_positions
            )

        # if there is an autofocus_plan but the autofocus_motor_offset is None, set it
        # to the current value
        if (
            self._mmc.getAutoFocusDevice()
            and (afplan := val.autofocus_plan)
            and afplan.autofocus_motor_offset is None
        ):
            p2 = afplan.replace(autofocus_motor_offset=self._mmc.getAutoFocusOffset())
            replace["autofocus_plan"] = p2

        # if there are no stage positions, use the current stage position
        if not val.stage_positions:
            replace["stage_positions"] = (self._get_current_stage_position(),)
            # if "p" is not in the axis order, we need to add it or the position will
            # not be in the event
            if "p" not in val.axis_order:
                axis_order = list(val.axis_order)
                # add the "p" axis at the beginning or after the "t" as the default
                if "t" in axis_order:
                    axis_order.insert(axis_order.index("t") + 1, "p")
                else:
                    axis_order.insert(0, "p")
                replace["axis_order"] = tuple(axis_order)

        if replace:
            val = val.replace(**replace)

        meta: dict = val.metadata.setdefault(PYMMCW_METADATA_KEY, {})
        if self.save_info.isChecked():
            meta.update(self.save_info.value())
        return val

    def setValue(self, value: MDASequence) -> None:
        """Get the current state of the widget as a [`useq.MDASequence`][]."""
        super().setValue(value)
        self.save_info.setValue(value.metadata.get(PYMMCW_METADATA_KEY, {}))

    def get_next_available_path(self, requested_path: Path) -> Path:
        """Get the next available path.

        This method is called immediately before running an MDA to ensure that the file
        being saved does not overwrite an existing file. It is also called at the end
        of the experiment to update the save widget with the next available path.

        It may be overridden to provide custom behavior, but it should always return a
        Path object to a non-existing file or folder.

        The default behavior adds/increments a 3-digit counter at the end of the path
        (before the extension) if the path already exists.

        Parameters
        ----------
        requested_path : Path
            The path we are requesting for use.
        """
        return get_next_available_path(requested_path=requested_path)

    def prepare_mda(self) -> bool | str | Path | None:
        """Prepare the MDA sequence experiment.

        Returns
        -------
        bool
            False if MDA to be cancelled due to autofocus issue.
        str | Path
            Preparation successful, save path to be used for saving and saving active
        None
            Preparation successful, saving deactivated
        """
        # in case the user does not press enter after editing the save name.
        self.save_info.save_name.editingFinished.emit()

        # if autofocus has been requested, but the autofocus device is not engaged,
        # and position-specific offsets haven't been set, show a warning
        pos = self.stage_positions
        if (
            self.af_axis.value()
            and not self._mmc.isContinuousFocusLocked()
            and (not self.tab_wdg.isChecked(pos) or not self._use_af_per_position())
            and not self._confirm_af_intentions()
        ):
            return False

        # technically, this is in the metadata as well, but isChecked is more direct
        if self.save_info.isChecked():
            return self._update_save_path_from_metadata(
                self.value(), update_metadata=True
            )
        else:
            return None

    def execute_mda(self, output: Path | str | object | None) -> None:
        """Execute the MDA experiment corresponding to the current value."""
        sequence = self.value()
        # run the MDA experiment asynchronously
        self._mmc.run_mda(sequence, output=output)

    def run_mda(self) -> None:
        save_path = self.prepare_mda()
        if save_path is False:
            return
        self.execute_mda(save_path)

    # ------------------- private Methods ----------------------

    def _on_sys_config_loaded(self) -> None:
        self.stage_positions._update_xy_enablement()
        self.stage_positions._update_z_enablement()
        self._update_autofocus_enablement()
        # TODO: connect objective change event to update suggested step
        self.z_plan.setSuggestedStep(_guess_NA(self._mmc) or 0.5)

    def _on_property_changed(self, device: str, prop: str, _val: str = "") -> None:
        if device != "Core":
            return

        props = {
            "XYStage": self.stage_positions._update_xy_enablement,
            "Focus": self.stage_positions._update_z_enablement,
            "AutoFocus": self._update_autofocus_enablement,
        }
        if prop in props:
            props[prop]()
            self.valueChanged.emit()

    def _update_autofocus_enablement(self) -> None:
        """Enable or disable the autofocus widgets.

        Enable af_axis and af_per_position only if there is an autofocus device and no
        absolute z plan is selected.
        """
        # get the autofocus device
        af_device = self._get_autofocus_device()

        # update the autofocus axis widget
        self.af_axis.setEnabled(bool(af_device))
        self.af_axis.setToolTip(self._get_tooltip(self.af_axis))

        # update the autofocus per position widget
        self.stage_positions.af_per_position.setEnabled(bool(af_device))
        # set tooltip af_per_position
        self.stage_positions.af_per_position.setToolTip(
            self._get_tooltip(self.stage_positions.af_per_position)
        )

    def _get_tooltip(self, wdg: QWidget) -> str:
        """Return the tooltip for the autofocus widgets."""
        # if there is no autofocus device, return the unavailable tooltip
        if not self._mmc.getAutoFocusDevice():
            return AF_UNAVAILABLE
        # if autofocus device is available, but the z plan is in absolute mode, return
        # the disabled tooltip
        if (
            self.tab_wdg.isChecked(self.z_plan)
            and self.z_plan.mode() == Mode.TOP_BOTTOM
            and self._mmc.getAutoFocusDevice()
        ):
            return AF_DISABLED_TOOLTIP
        # if the widget is the autofocus axis, return the autofocus axis tooltip
        if wdg is self.af_axis:
            return AF_AXIS_TOOLTIP
        # if the widget is the autofocus per position, return the autofocus per position
        if wdg is self.stage_positions.af_per_position:
            return AF_PER_POS_TOOLTIP
        return ""

    def _get_autofocus_device(self) -> str | None:
        """Return the autofocus device if available.

        If there is also a z plan selected, the Autofocus device is only available if
        the z plan is not in absolute mode.
        """
        return (
            None
            if self.tab_wdg.isChecked(self.z_plan)
            and self.z_plan.mode() == Mode.TOP_BOTTOM
            else self._mmc.getAutoFocusDevice()
        )

    def _get_current_stage_position(self) -> Position:
        """Return the current stage position."""
        x = self._mmc.getXPosition() if self._mmc.getXYStageDevice() else None
        y = self._mmc.getYPosition() if self._mmc.getXYStageDevice() else None
        z = self._mmc.getPosition() if self._mmc.getFocusDevice() else None
        return Position(x=x, y=y, z=z)

    def _update_save_path_from_metadata(
        self,
        sequence: MDASequence,
        update_widget: bool = True,
        update_metadata: bool = False,
    ) -> Path | None:
        """Get the next available save path from sequence metadata and update widget.

        Parameters
        ----------
        sequence : MDASequence
            The MDA sequence to get the save path from. (must be in the
            'pymmcore_widgets' key of the metadata)
        update_widget : bool, optional
            Whether to update the save widget with the new path, by default True.
        update_metadata : bool, optional
            Whether to update the Sequence metadata with the new path, by default False.
        """
        if (
            (meta := sequence.metadata.get(PYMMCW_METADATA_KEY, {}))
            and (save_dir := meta.get("save_dir"))
            and (save_name := meta.get("save_name"))
        ):
            requested = (Path(save_dir) / str(save_name)).expanduser().resolve()
            next_path = self.get_next_available_path(requested)
            if next_path != requested:
                if update_widget:
                    self.save_info.setValue(next_path)
                    if update_metadata:
                        meta.update(self.save_info.value())
            return next_path
        return None

    def _confirm_af_intentions(self) -> bool:
        msg = (
            "You've selected to use autofocus for this experiment, "
            f"but the '{self._mmc.getAutoFocusDevice()!r}' autofocus device "
            "is not currently engaged. "
            "\n\nRun anyway?"
        )

        response = QMessageBox.warning(
            self,
            "Confirm AutoFocus",
            msg,
            QMessageBox.StandardButton.Ok | QMessageBox.StandardButton.Cancel,
            QMessageBox.StandardButton.Cancel,
        )
        return bool(response == QMessageBox.StandardButton.Ok)

    def _enable_widgets(self, enable: bool) -> None:
        for child in self.children():
            if isinstance(child, CoreMDATabs):
                child._enable_tabs(enable)
            elif child is not self.control_btns and hasattr(child, "setEnabled"):
                child.setEnabled(enable)

    def _on_mda_started(self) -> None:
        self._enable_widgets(False)

    def _on_mda_finished(self, sequence: MDASequence) -> None:
        self._enable_widgets(True)
        # update the save name in the gui with the next available path
        # FIXME: this is actually a bit error prone in the case of super fast
        # experiments and delayed writers that haven't yet written anything to disk
        # (e.g. the next available path might be the same as the current one)
        # however, the quick fix of using a QTimer.singleShot(0, ...) makes for
        # difficulties in testing.
        # FIXME: Also, we really don't care about the last sequence at this point
        # anyway.  We should just update the save widget with the next available path
        # based on what's currently in the save widget, since that's what really
        # matters (not whatever the last requested mda was)
        self._update_save_path_from_metadata(sequence)

    def _disconnect(self) -> None:
        with suppress(Exception):
            self._mmc.mda.events.sequenceStarted.disconnect(self._on_mda_started)
            self._mmc.mda.events.sequenceFinished.disconnect(self._on_mda_finished)
        self._mmc.events.systemConfigurationLoaded.disconnect(
            self._on_sys_config_loaded
        )
        self._mmc.events.propertyChanged.disconnect(self._on_property_changed)

    def _enable_af(self, state: bool) -> None:
        """Override the autofocus enablement to account for the autofocus device."""
        if not self._mmc.getAutoFocusDevice():
            self._update_autofocus_enablement()
            return
        return super()._enable_af(state)


class _MDAControlButtons(QWidget):
    """Run, pause, and cancel buttons at the bottom of the MDA Widget."""

    def __init__(self, mmcore: CMMCorePlus, parent: QWidget | None = None) -> None:
        super().__init__(parent)

        self._mmc = mmcore
        self._mmc.mda.events.sequencePauseToggled.connect(self._on_mda_paused)
        self._mmc.mda.events.sequenceStarted.connect(self._on_mda_started)
        self._mmc.mda.events.sequenceFinished.connect(self._on_mda_finished)

        icon_size = QSize(24, 24)
        self.run_btn = QPushButton("Run")
        self.run_btn.setFocusPolicy(Qt.FocusPolicy.NoFocus)
        self.run_btn.setIcon(icon(MDI6.play_circle_outline, color="lime"))
        self.run_btn.setIconSize(icon_size)

        self.pause_btn = QPushButton("Pause")
        self.pause_btn.setFocusPolicy(Qt.FocusPolicy.NoFocus)
        self.pause_btn.setIcon(icon(MDI6.pause_circle_outline, color="green"))
        self.pause_btn.setIconSize(icon_size)
        self.pause_btn.hide()

        self.cancel_btn = QPushButton("Cancel")
        self.cancel_btn.setFocusPolicy(Qt.FocusPolicy.NoFocus)
        self.cancel_btn.setIcon(icon(MDI6.stop_circle_outline, color="#C33"))
        self.cancel_btn.setIconSize(icon_size)
        self.cancel_btn.hide()

        layout = QHBoxLayout(self)
        layout.setContentsMargins(0, 0, 0, 0)
        layout.addStretch()
        layout.addWidget(self.run_btn)
        layout.addWidget(self.pause_btn)
        layout.addWidget(self.cancel_btn)

        self.destroyed.connect(self._disconnect)

    def _on_mda_started(self) -> None:
        self.run_btn.hide()
        self.pause_btn.show()
        self.cancel_btn.show()

    def _on_mda_finished(self) -> None:
        self.run_btn.show()
        self.pause_btn.hide()
        self.cancel_btn.hide()
        self._on_mda_paused(False)

    def _on_mda_paused(self, paused: bool) -> None:
        if paused:
            self.pause_btn.setIcon(icon(MDI6.play_circle_outline, color="lime"))
            self.pause_btn.setText("Resume")
        else:
            self.pause_btn.setIcon(icon(MDI6.pause_circle_outline, color="green"))
            self.pause_btn.setText("Pause")

    def _disconnect(self) -> None:
        with suppress(Exception):
            self._mmc.mda.events.sequencePauseToggled.disconnect(self._on_mda_paused)
            self._mmc.mda.events.sequenceStarted.disconnect(self._on_mda_started)
            self._mmc.mda.events.sequenceFinished.disconnect(self._on_mda_finished)


def _guess_NA(core: CMMCorePlus) -> float | None:
    with suppress(RuntimeError):
        if not (pix_cfg := core.getCurrentPixelSizeConfig()):
            return None  # pragma: no cover

        data = core.getPixelSizeConfigData(pix_cfg)
        for obj in core.guessObjectiveDevices():
            key = (obj, Keyword.Label)
            if key in data:
                val = data[key]
                for word in val.split():
                    try:
                        na = float(word)
                    except ValueError:
                        continue
                    if 0.1 < na < 1.5:
                        return na
    return None<|MERGE_RESOLUTION|>--- conflicted
+++ resolved
@@ -18,20 +18,17 @@
 from useq import MDASequence, Position
 
 from pymmcore_widgets._util import get_next_available_path
-<<<<<<< HEAD
-from useq_widgets import PYMMCW_METADATA_KEY, MDASequenceWidget, MDATabs, TimePlanWidget
-=======
-from pymmcore_widgets.useq_widgets import MDASequenceWidget
-from pymmcore_widgets.useq_widgets._mda_sequence import (
-    AF_AXIS_TOOLTIP,
-    AF_DISABLED_TOOLTIP,
+from useq_widgets import (
     PYMMCW_METADATA_KEY,
+    MDASequenceWidget,
     MDATabs,
+    TimePlanWidget,
+    ZMode,
 )
-from pymmcore_widgets.useq_widgets._positions import AF_PER_POS_TOOLTIP
-from pymmcore_widgets.useq_widgets._time import TimePlanWidget
-from pymmcore_widgets.useq_widgets._z import Mode
->>>>>>> 7fccf953
+
+# FIXME: private imports
+from useq_widgets._mda_sequence import AF_AXIS_TOOLTIP, AF_DISABLED_TOOLTIP
+from useq_widgets._positions import AF_PER_POS_TOOLTIP
 
 from ._core_channels import CoreConnectedChannelTable
 from ._core_grid import CoreConnectedGridPlanWidget
@@ -331,7 +328,7 @@
         # the disabled tooltip
         if (
             self.tab_wdg.isChecked(self.z_plan)
-            and self.z_plan.mode() == Mode.TOP_BOTTOM
+            and self.z_plan.mode() == ZMode.TOP_BOTTOM
             and self._mmc.getAutoFocusDevice()
         ):
             return AF_DISABLED_TOOLTIP
@@ -352,7 +349,7 @@
         return (
             None
             if self.tab_wdg.isChecked(self.z_plan)
-            and self.z_plan.mode() == Mode.TOP_BOTTOM
+            and self.z_plan.mode() == ZMode.TOP_BOTTOM
             else self._mmc.getAutoFocusDevice()
         )
 
