--- conflicted
+++ resolved
@@ -69,13 +69,16 @@
 
         self._on_sys_config_loaded()
 
-<<<<<<< HEAD
-    def value(self, exclude_unchecked: bool = True) -> tuple[useq.Position, ...]:
+    def value(
+        self, exclude_unchecked: bool = True, exclude_hidden_cols: bool = True
+    ) -> tuple[useq.Position, ...]:
         """Return the current value of the table as a list of channels.
 
         Overridden to remove the X and Y values if the columns are hidden.
         """
-        value = super().value(exclude_unchecked)
+        value = super().value(
+            exclude_unchecked=exclude_unchecked, exclude_hidden_cols=exclude_hidden_cols
+        )
 
         x_col, y_col = self.table().indexOf(self.X), self.table().indexOf(self.Y)
         if not self.table().isColumnHidden(x_col) or not self.table().isColumnHidden(
@@ -86,21 +89,16 @@
         _value = [v.replace(x=None, y=None) for v in value]
         return tuple(_value)
 
-=======
->>>>>>> 90382da4
     # ----------------------- private methods -----------------------
 
     def _on_sys_config_loaded(self) -> None:
         """Update the table when the system configuration is loaded."""
         self._update_xy_enablement()
         self._update_z_enablement()
-<<<<<<< HEAD
         self._update_autofocus_enablement()
         # need to trigger this manually since the autofocus checkbox is not checked
         # by default
         self._on_use_af_toggled(False)
-=======
->>>>>>> 90382da4
 
     def _on_property_changed(self, device: str, prop: str, _val: str = "") -> None:
         """Update the autofocus device combo box when the autofocus device changes."""
@@ -109,11 +107,8 @@
                 self._update_xy_enablement()
             elif prop == "Focus":
                 self._update_z_enablement()
-<<<<<<< HEAD
             elif prop == "AutoFocus":
                 self._update_autofocus_enablement()
-=======
->>>>>>> 90382da4
 
     def _update_xy_enablement(self) -> None:
         """Enable/disable the XY columns and button."""
@@ -134,7 +129,6 @@
             self.include_z.setChecked(False)
         self.include_z.setToolTip("" if z_device else "Focus device unavailable.")
 
-<<<<<<< HEAD
     def _update_autofocus_enablement(self) -> None:
         """Update the autofocus device combo box."""
         af_device = self._mmc.getAutoFocusDevice()
@@ -142,8 +136,6 @@
         self.use_af.setEnabled(bool(af_device))
         self.use_af.setToolTip("" if af_device else "AutoFocus device unavailable.")
 
-=======
->>>>>>> 90382da4
     def _add_row(self) -> None:
         """Add a new to the end of the table and use the current core position."""
         # note: _add_row is only called when act_add_row is triggered
@@ -176,13 +168,10 @@
         if self._mmc.getFocusDevice():
             data = {self.Z.key: self._mmc.getPosition(self._mmc.getFocusDevice())}
             self.table().setRowData(row, data)
-<<<<<<< HEAD
 
     def _set_af_from_core(self, row: int, col: int) -> None:
         data = {self.AF.key: self._mmc.getAutoFocusOffset()}
         self.table().setRowData(row, data)
-=======
->>>>>>> 90382da4
 
     def _on_selection_change(self) -> None:
         if not self.move_to_selection.isChecked():
@@ -205,13 +194,10 @@
                 z = data.get(self.Z.key, self._mmc.getZPosition())
                 self._mmc.setZPosition(z)
 
-<<<<<<< HEAD
             if self._mmc.getAutoFocusDevice():
                 af = data.get(self.AF.key, self._mmc.getAutoFocusOffset())
                 self._perform_autofocus(af)
 
-=======
->>>>>>> 90382da4
             self._mmc.waitForSystem()
 
     def _perform_autofocus(self, af: float) -> None:
@@ -240,14 +226,11 @@
         z_btn_col = self.table().indexOf(self._z_btn_col)
         self.table().setColumnHidden(z_btn_col, not checked)
 
-<<<<<<< HEAD
     def _on_use_af_toggled(self, checked: bool) -> None:
         super()._on_use_af_toggled(checked)
         af_btn_col = self.table().indexOf(self._af_btn_col)
         self.table().setColumnHidden(af_btn_col, not checked)
 
-=======
->>>>>>> 90382da4
     def _disconnect(self) -> None:
         self._mmc.events.systemConfigurationLoaded.disconnect(
             self._on_sys_config_loaded
