from __future__ import annotations

from contextlib import suppress
from typing import TYPE_CHECKING, Any

from fonticon_mdi6 import MDI6
from pymmcore_plus import CMMCorePlus
from pymmcore_plus._logger import logger
from pymmcore_plus._util import retry
from qtpy.QtCore import QEvent, QObject, Qt
from qtpy.QtWidgets import (
    QCheckBox,
    QMessageBox,
    QPushButton,
    QWidget,
    QWidgetAction,
    QWizard,
)
from superqt.utils import signals_blocked
from useq import WellPlatePlan

from pymmcore_widgets import HCSWizard
<<<<<<< HEAD
from useq_widgets import ButtonColumn, PositionTable
=======
from pymmcore_widgets.useq_widgets import PositionTable
from pymmcore_widgets.useq_widgets._column_info import (
    ButtonColumn,
)
from pymmcore_widgets.useq_widgets._positions import AF_PER_POS_TOOLTIP
>>>>>>> 7fccf953

if TYPE_CHECKING:
    from collections.abc import Sequence

    from useq import Position

UPDATE_POSITIONS = "Update Positions List"
ADD_POSITIONS = "Add to Positions List"
<<<<<<< HEAD
AF_DEFAULT_TOOLTIP = (
    "If checked, the user can set a different Hardware Autofocus Offset for each "
    "Position in the table."
)
=======
AF_UNAVAILABLE = "AutoFocus device unavailable."
>>>>>>> 7fccf953


class CoreConnectedPositionTable(PositionTable):
    """[PositionTable](../PositionTable#) connected to a Micro-Manager core instance.

    Parameters
    ----------
    rows : int
        Number of rows to initialize the table with, by default 0.
    mmcore : CMMCorePlus | None
        Optional [`CMMCorePlus`][pymmcore_plus.CMMCorePlus] micromanager core.
        By default, None. If not specified, the widget will use the active
        (or create a new)
        [`CMMCorePlus.instance`][pymmcore_plus.core._mmcore_plus.CMMCorePlus.instance].
    parent : QWidget | None
        Optional parent widget, by default None.
    """

    def __init__(
        self,
        rows: int = 0,
        mmcore: CMMCorePlus | None = None,
        parent: QWidget | None = None,
    ):
        # must come before __init__ since it is used in super()._on_use_af_toggled
        self._af_btn_col = ButtonColumn(
            key="af_btn", glyph=MDI6.arrow_left, on_click=self._set_af_from_core
        )
        super().__init__(rows, parent)
        self._mmc = mmcore or CMMCorePlus.instance()

        # add event filter for the af_per_position checkbox
        self.af_per_position.installEventFilter(self)

        # -------------- HCS Wizard ----------------
        self._hcs_wizard: HCSWizard | None = None
        self._plate_plan: WellPlatePlan | None = None

        self._hcs_button = QPushButton("Well Plate...")
        # self._hcs_button.setIcon(icon(MDI6.view_comfy))
        self._hcs_button.setFocusPolicy(Qt.FocusPolicy.NoFocus)
        self._hcs_button.setToolTip("Open the HCS wizard.")
        self._hcs_button.clicked.connect(self._show_hcs)

        self._edit_hcs_pos = QPushButton("Make Editable")
        self._edit_hcs_pos.setToolTip(
            "Convert HCS positions to regular editable positions."
        )
        self._edit_hcs_pos.setStyleSheet("color: red")
        self._edit_hcs_pos.hide()
        self._edit_hcs_pos.clicked.connect(self._show_pos_editing_dialog)

        self._btn_row.insertWidget(3, self._hcs_button)
        self._btn_row.insertWidget(3, self._edit_hcs_pos)
        # ------------------------------------------

        self.move_to_selection = QCheckBox("Move Stage to Selected Point")
        # add a button to update XY to the current position
        self._xy_btn_col = ButtonColumn(
            key="xy_btn", glyph=MDI6.arrow_right, on_click=self._set_xy_from_core
        )
        self._z_btn_col = ButtonColumn(
            key="z_btn", glyph=MDI6.arrow_left, on_click=self._set_z_from_core
        )
        table = self.table()
        table.addColumn(self._xy_btn_col, table.indexOf(self.X))
        table.addColumn(self._z_btn_col, table.indexOf(self.Z) + 1)
        table.addColumn(self._af_btn_col, table.indexOf(self.AF) + 1)

        # when a new row is inserted, call _on_rows_inserted
        # to update the new values from the core position
        table.model().rowsInserted.connect(self._on_rows_inserted)

        # add move_to_selection to toolbar and link up callback
        toolbar = self.toolBar()
        action0 = next(x for x in toolbar.children() if isinstance(x, QWidgetAction))
        toolbar.insertWidget(action0, self.move_to_selection)
        table.itemSelectionChanged.connect(self._on_selection_change)

        # connect
        self._mmc.events.systemConfigurationLoaded.connect(self._on_sys_config_loaded)
        self._mmc.events.propertyChanged.connect(self._on_property_changed)

        self.destroyed.connect(self._disconnect)

        self._on_sys_config_loaded()
        # hide the set-AF-offset button to begin with.
        self._on_af_per_position_toggled(self.af_per_position.isChecked())

    # ---------------------- public methods -----------------------

    def value(
        self, exclude_unchecked: bool = True, exclude_hidden_cols: bool = True
    ) -> Sequence[Position]:
        """Return the current state of the positions table."""
        if self._plate_plan is not None:
            return self._plate_plan
        return super().value(exclude_unchecked, exclude_hidden_cols)

    def setValue(self, value: Sequence[Position]) -> None:  # type: ignore [override]
        """Set the value of the positions table."""
        if isinstance(value, WellPlatePlan):
            self._plate_plan = value
            self._hcs.setValue(value)
            self._set_position_table_editable(False)
            value = tuple(value)
        super().setValue(value)
        self._update_z_enablement()
        self._update_autofocus_enablement()

    # ----------------------- private methods -----------------------

    def eventFilter(self, obj: QObject, event: QEvent) -> bool:
        if obj is self.af_per_position and event.type() == QEvent.Type.EnabledChange:
            self._on_af_per_position_enabled_change()
        return super().eventFilter(obj, event)  # type: ignore [no-any-return]

    def _on_af_per_position_enabled_change(self) -> None:
        """Hide or show the AF column based on the enabled state of af_per_position.

        This is to keep the state of the checkbox when it is disabled. If for any
        reason the checkbox should be disabled (e.g. autofocus device is not available)
        but it was checked, we want to keep it checked but disabled (the super.value
        method takes care of excluding the AF column from the returned value if the
        checkbox is disabled but checked).
        """
        if not self.af_per_position.isEnabled():
            # leave the checkbox checked but disable it
            self.af_per_position.setEnabled(False)
            self._on_af_per_position_toggled(False)
        elif self.af_per_position.isChecked():
            self._on_af_per_position_toggled(True)
            self.af_per_position.setEnabled(True)

    def _show_hcs(self) -> None:
        """Show or raise the HCS wizard."""
        self._hcs.raise_() if self._hcs.isVisible() else self._hcs.show()

    @property
    def _hcs(self) -> HCSWizard:
        """Get the HCS wizard, initializing it if it doesn't exist."""
        if self._hcs_wizard is None:
            self._hcs_wizard = HCSWizard(self)
            self._rename_hcs_position_button(ADD_POSITIONS)
            self._hcs_wizard.accepted.connect(self._on_hcs_accepted)
        return self._hcs_wizard

    def _on_hcs_accepted(self) -> None:
        """Add the positions from the HCS wizard to the stage positions."""
        self._plate_plan = self._hcs.value()
        if self._plate_plan is not None:
            # show a ovwerwrite warning dialog if the table is not empty
            if self.table().rowCount() > 0:
                dialog = QMessageBox(
                    QMessageBox.Icon.Warning,
                    "Overwrite Positions",
                    "This will replace the positions currently stored in the table."
                    "\nWould you like to proceed?",
                    QMessageBox.StandardButton.Yes | QMessageBox.StandardButton.No,
                    self,
                )
                dialog.setDefaultButton(QMessageBox.StandardButton.Yes)
                if dialog.exec() != QMessageBox.StandardButton.Yes:
                    return
            self._update_table_positions(self._plate_plan)

    def _update_table_positions(self, plan: WellPlatePlan) -> None:
        """Update the table with the positions from the HCS wizard."""
        self.setValue(list(plan))
        self._set_position_table_editable(False)

    def _rename_hcs_position_button(self, text: str) -> None:
        if wiz := self._hcs_wizard:
            wiz.points_plan_page.setButtonText(QWizard.WizardButton.FinishButton, text)

    def _show_pos_editing_dialog(self) -> None:
        dialog = QMessageBox(
            QMessageBox.Icon.Warning,
            "Reset HCS",
            "Positions are currently autogenerated from the HCS Wizard."
            "\n\nWould you like to cast them to a list of stage positions?"
            "\n\nNOTE: you will no longer be able to edit them using the HCS Wizard "
            "widget.",
            QMessageBox.StandardButton.Yes | QMessageBox.StandardButton.No,
            self,
        )
        dialog.setDefaultButton(QMessageBox.StandardButton.No)
        if dialog.exec() == QMessageBox.StandardButton.Yes:
            self._plate_plan = None
            self._set_position_table_editable(True)

    def _set_position_table_editable(self, state: bool) -> None:
        """Enable/disable the position table depending on the use of the HCS wizard."""
        self._edit_hcs_pos.setVisible(not state)
        self.include_z.setVisible(state)
        self.af_per_position.setVisible(state)

        # Hide or show all columns that are irrelevant when using the HCS wizard
        table = self.table()
        inc_z = self.include_z.isChecked()
        table.setColumnHidden(table.indexOf(self._xy_btn_col), not state)
        table.setColumnHidden(table.indexOf(self._z_btn_col), not state or not inc_z)
        table.setColumnHidden(table.indexOf(self.Z), not state or not inc_z)
        table.setColumnHidden(table.indexOf(self.SEQ), not state)

        # Enable or disable the toolbar
        for action in self.toolBar().actions()[1:]:
            action.setEnabled(state)

        self._enable_table_items(state)
        # connect/disconnect the double click event and rename the button
        if state:
            self._rename_hcs_position_button(ADD_POSITIONS)
            with suppress(RuntimeError):
                self.table().cellDoubleClicked.disconnect(self._show_pos_editing_dialog)
        else:
            self._rename_hcs_position_button(UPDATE_POSITIONS)
            # using UniqueConnection to avoid multiple connections
            # but catching the TypeError if the connection is already made
            with suppress(TypeError, RuntimeError):
                self.table().cellDoubleClicked.connect(
                    self._show_pos_editing_dialog, Qt.ConnectionType.UniqueConnection
                )

    def _enable_table_items(self, state: bool) -> None:
        """Enable or disable the table items depending on the use of the HCS wizard."""
        table = self.table()
        name_col = table.indexOf(self.NAME)
        x_col = table.indexOf(self.X)
        y_col = table.indexOf(self.Y)
        with signals_blocked(table):
            for row in range(table.rowCount()):
                table.cellWidget(row, x_col).setEnabled(state)
                table.cellWidget(row, y_col).setEnabled(state)
                # enable/disable the name cells
                name_item = table.item(row, name_col)
                flags = name_item.flags() | Qt.ItemFlag.ItemIsEnabled
                if state:
                    flags |= Qt.ItemFlag.ItemIsEditable
                else:
                    # keep the name column enabled but NOT editable. We do not disable
                    # to keep available the "Move Stage to Selected Point" option
                    flags &= ~Qt.ItemFlag.ItemIsEditable
                name_item.setFlags(flags)

    def _on_sys_config_loaded(self) -> None:
        """Update the table when the system configuration is loaded."""
        self._update_xy_enablement()
        self._update_z_enablement()
        self._update_autofocus_enablement()

    def _on_property_changed(self, device: str, prop: str, _val: str = "") -> None:
        """Enable/Disable stages columns."""
        if device == "Core":
            if prop == "XYStage":
                self._update_xy_enablement()
            elif prop == "Focus":
                self._update_z_enablement()
            elif prop == "AutoFocus":
                self._update_autofocus_enablement()

    def _update_xy_enablement(self) -> None:
        """Enable/disable the XY columns and button."""
        xy_device = self._mmc.getXYStageDevice()
        x_col = self.table().indexOf(self.X)
        y_col = self.table().indexOf(self.Y)
        xy_btn_col = self.table().indexOf(self._xy_btn_col)
        self.table().setColumnHidden(x_col, not bool(xy_device))
        self.table().setColumnHidden(y_col, not bool(xy_device))
        self.table().setColumnHidden(xy_btn_col, not bool(xy_device))

    def _update_z_enablement(self) -> None:
        """Enable/disable the Z columns and button."""
        z_device = bool(self._mmc.getFocusDevice())
        self.include_z.setEnabled(z_device)
        if not z_device:
            # but don't recheck it if it's already unchecked
            self.include_z.setChecked(False)
        self.include_z.setToolTip("" if z_device else "Focus device unavailable.")

    def _update_autofocus_enablement(self) -> None:
        """Update the autofocus per position checkbox state and tooltip."""
        af_device = self._mmc.getAutoFocusDevice()
        self.af_per_position.setEnabled(bool(af_device))
        # also hide the AF column if the autofocus device is not available
        if not af_device:
            # not simply calling self.af_per_position.setChecked(False)
            # because we want to keep the previous state of the checkbox
            self._on_af_per_position_toggled(False)
        self.af_per_position.setToolTip(
            AF_PER_POS_TOOLTIP if af_device else AF_UNAVAILABLE
        )

    def _add_row(self) -> None:
        """Add a new to the end of the table and use the current core position."""
        # note: _add_row is only called when act_add_row is triggered
        # (e.g. when the + button is clicked). Not when a row is added programmatically

        # block the signal that's going to be emitted until _on_rows_inserted
        # has had a chance to update the values from the current stage position
        with signals_blocked(self):
            super()._add_row()
        self.valueChanged.emit()

    def _on_rows_inserted(self, parent: Any, start: int, end: int) -> None:
        # when a new row is inserted by any means, populate it with default values
        # this is connected above in __init_ with self.model().rowsInserted.connect
        with signals_blocked(self):
            for row_idx in range(start, end + 1):
                self._set_xy_from_core(row_idx)
                self._set_z_from_core(row_idx)
                self._set_af_from_core(row_idx)
        self.valueChanged.emit()

    def _set_xy_from_core(self, row: int, col: int = 0) -> None:
        if self._mmc.getXYStageDevice():
            data = {
                self.X.key: self._mmc.getXPosition(),
                self.Y.key: self._mmc.getYPosition(),
            }
            self.table().setRowData(row, data)

    def _set_z_from_core(self, row: int, col: int = 0) -> None:
        if self._mmc.getFocusDevice():
            data = {self.Z.key: self._mmc.getZPosition()}
            self.table().setRowData(row, data)

    def _set_af_from_core(self, row: int, col: int = 0) -> None:
        if not self._mmc.getAutoFocusDevice():
            return  # AF offset automatically set to 0.0

        # 'Set AF Offset per Position' checked but the autofocus isn't locked in focus
        if self.af_per_position.isChecked() and not self._mmc.isContinuousFocusLocked():
            # delete last added row
            self.table().removeRow(row)
            # show warning message
            af = f"'{self._mmc.getAutoFocusDevice()!r}'"
            title = f"Warning: {af}"
            msg = (
                f"'{self.af_per_position.text()!r}' is checked, but the {af} autofocus "
                f"device is not engaged. \n\nEngage the {af} device before "
                "adding the position."
            )
            QMessageBox.warning(self, title, msg, QMessageBox.StandardButton.Ok)
            return

        # only if the autofocus device is locked in focus we can get the current offset
        elif self._mmc.isContinuousFocusLocked():
            data = {self.AF.key: self._mmc.getAutoFocusOffset()}
            self.table().setRowData(row, data)

    def _on_selection_change(self) -> None:
        if not self.move_to_selection.isChecked():
            return

        if not self._mmc.getXYStageDevice() and not self._mmc.getFocusDevice():
            return

        selected_rows: set[int] = {i.row() for i in self.table().selectedItems()}

        if len(selected_rows) == 1:
            row = next(iter(selected_rows))
            data = self.table().rowData(row, exclude_hidden_cols=True)

            # check if autofocus is locked before moving
            af_engaged = self._mmc.isContinuousFocusLocked()
            af_offset = self._mmc.getAutoFocusOffset() if af_engaged else None

            if self._mmc.getXYStageDevice():
                x = data.get(self.X.key, self._mmc.getXPosition())
                y = data.get(self.Y.key, self._mmc.getYPosition())
                self._mmc.setXYPosition(x, y)

            if self.include_z.isChecked() and self._mmc.getFocusDevice():
                z = data.get(self.Z.key, self._mmc.getZPosition())
                self._mmc.setZPosition(z)

            # HANDLE AUTOFOCUS OFFSET___________________________________________________

            # if 'af_per_position' is not checked, 'AF.key' will not be in 'data and
            # 'table_af' will be None. here we get the autofocus offset from the table
            table_af_offset = data.get(self.AF.key, None)

            # if 'af_per_position' is checked, 'table_af' is not 'None' and we use it.
            # if 'af_per_position' is not checked but the autofocus was locked before
            # moving, we use the 'af_offset' (from before moving). Otherwise,
            # if 'af_per_position' is not checked and the autofocus was not locked
            # before moving, we do not use autofocus.
            if table_af_offset is not None or af_offset is not None:
                _af = table_af_offset if table_af_offset is not None else af_offset
                if _af is not None:
                    self._mmc.setAutoFocusOffset(_af)
                    try:
                        self._mmc.enableContinuousFocus(False)
                        self._perform_autofocus()
                        self._mmc.enableContinuousFocus(af_engaged)
                        self._mmc.waitForSystem()
                    except RuntimeError as e:
                        logger.warning("Hardware autofocus failed. %s", e)

            self._mmc.waitForSystem()

    def _perform_autofocus(self) -> None:
        # run autofocus (run 3 times in case it fails)
        @retry(exceptions=RuntimeError, tries=3, logger=logger.warning)
        def _perform_full_focus() -> None:
            self._mmc.fullFocus()
            self._mmc.waitForSystem()

        self._mmc.waitForSystem()
        _perform_full_focus()

    def _on_include_z_toggled(self, checked: bool) -> None:
        z_btn_col = self.table().indexOf(self._z_btn_col)
        self.table().setColumnHidden(z_btn_col, not checked)
        super()._on_include_z_toggled(checked)

    def _on_af_per_position_toggled(self, checked: bool) -> None:
        af_btn_col = self.table().indexOf(self._af_btn_col)
        self.table().setColumnHidden(af_btn_col, not checked)
        super()._on_af_per_position_toggled(checked)

    def _disconnect(self) -> None:
        self._mmc.events.systemConfigurationLoaded.disconnect(
            self._on_sys_config_loaded
        )
        self._mmc.events.propertyChanged.disconnect(self._on_property_changed)<|MERGE_RESOLUTION|>--- conflicted
+++ resolved
@@ -20,15 +20,7 @@
 from useq import WellPlatePlan
 
 from pymmcore_widgets import HCSWizard
-<<<<<<< HEAD
 from useq_widgets import ButtonColumn, PositionTable
-=======
-from pymmcore_widgets.useq_widgets import PositionTable
-from pymmcore_widgets.useq_widgets._column_info import (
-    ButtonColumn,
-)
-from pymmcore_widgets.useq_widgets._positions import AF_PER_POS_TOOLTIP
->>>>>>> 7fccf953
 
 if TYPE_CHECKING:
     from collections.abc import Sequence
@@ -37,14 +29,15 @@
 
 UPDATE_POSITIONS = "Update Positions List"
 ADD_POSITIONS = "Add to Positions List"
-<<<<<<< HEAD
+AF_PER_POS_TOOLTIP = (
+    "If checked, the user can set a different Hardware Autofocus Offset for each "
+    "Position in the table."
+)
 AF_DEFAULT_TOOLTIP = (
     "If checked, the user can set a different Hardware Autofocus Offset for each "
     "Position in the table."
 )
-=======
 AF_UNAVAILABLE = "AutoFocus device unavailable."
->>>>>>> 7fccf953
 
 
 class CoreConnectedPositionTable(PositionTable):
