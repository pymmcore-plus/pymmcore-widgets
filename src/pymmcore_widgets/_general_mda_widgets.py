--- conflicted
+++ resolved
@@ -2,237 +2,21 @@
 
 from fonticon_mdi6 import MDI6
 from pymmcore_plus import CMMCorePlus
-from qtpy.QtCore import QSize, Qt, Signal
+from qtpy.QtCore import QSize, Qt
 from qtpy.QtWidgets import (
     QAbstractItemView,
     QComboBox,
-    QGridLayout,
     QGroupBox,
     QHBoxLayout,
     QLabel,
     QPushButton,
     QSizePolicy,
     QSpacerItem,
-    QSpinBox,
     QTableWidget,
     QVBoxLayout,
     QWidget,
 )
 from superqt.fonticon import icon
-
-
-<<<<<<< HEAD
-class _MDAChannelTable(QGroupBox):
-=======
-class _MDATimeWidget(QGroupBox):
->>>>>>> edf57df6
-
-    valueUpdated = Signal()
-
-    def __init__(self, *, parent: QWidget | None = None) -> None:
-        super().__init__(parent=parent)
-
-<<<<<<< HEAD
-        self._mmc = CMMCorePlus.instance()
-
-        self._create_ch_gui()
-
-    def _create_ch_gui(self) -> None:
-
-        self.setTitle("Channels")
-
-        group_layout = QGridLayout()
-        group_layout.setSpacing(15)
-        group_layout.setContentsMargins(10, 10, 10, 10)
-        self.setLayout(group_layout)
-
-        # channel table
-        self.channel_tableWidget = QTableWidget()
-        hdr = self.channel_tableWidget.horizontalHeader()
-        hdr.setSectionResizeMode(hdr.ResizeMode.Stretch)
-        self.channel_tableWidget.verticalHeader().setVisible(False)
-        self.channel_tableWidget.setTabKeyNavigation(True)
-        self.channel_tableWidget.setColumnCount(2)
-        self.channel_tableWidget.setRowCount(0)
-        self.channel_tableWidget.setHorizontalHeaderLabels(
-            ["Channel", "Exposure Time (ms)"]
-        )
-        group_layout.addWidget(self.channel_tableWidget, 0, 0)
-
-        # buttons
-        wdg = QWidget()
-        layout = QVBoxLayout()
-        layout.setSpacing(10)
-        layout.setContentsMargins(0, 0, 0, 0)
-        wdg.setLayout(layout)
-
-        btn_sizepolicy = QSizePolicy(QSizePolicy.Policy.Fixed, QSizePolicy.Policy.Fixed)
-        min_size = 100
-        self.add_ch_button = QPushButton(text="Add")
-        self.add_ch_button.setMinimumWidth(min_size)
-        self.add_ch_button.setSizePolicy(btn_sizepolicy)
-        self.remove_ch_button = QPushButton(text="Remove")
-        self.remove_ch_button.setMinimumWidth(min_size)
-        self.remove_ch_button.setSizePolicy(btn_sizepolicy)
-        self.clear_ch_button = QPushButton(text="Clear")
-        self.clear_ch_button.setMinimumWidth(min_size)
-        self.clear_ch_button.setSizePolicy(btn_sizepolicy)
-
-        self.add_ch_button.clicked.connect(self._add_channel)
-        self.remove_ch_button.clicked.connect(self._remove_channel)
-        self.clear_ch_button.clicked.connect(self._clear_channel)
-
-        spacer = QSpacerItem(
-            10, 0, QSizePolicy.Policy.Fixed, QSizePolicy.Policy.Expanding
-        )
-
-        layout.addWidget(self.add_ch_button)
-        layout.addWidget(self.remove_ch_button)
-        layout.addWidget(self.clear_ch_button)
-        layout.addItem(spacer)
-
-        group_layout.addWidget(wdg, 0, 1)
-
-    def _add_channel(self) -> bool:
-        """Add, remove or clear channel table.  Return True if anyting was changed."""
-        if len(self._mmc.getLoadedDevices()) <= 1:
-            return False
-
-        channel_group = self._mmc.getChannelGroup()
-        if not channel_group:
-            return False
-
-        idx = self.channel_tableWidget.rowCount()
-        self.channel_tableWidget.insertRow(idx)
-
-        # create a combo_box for channels in the table
-        channel_comboBox = QComboBox(self)
-        channel_exp_spinBox = QSpinBox(self)
-        channel_exp_spinBox.setRange(0, 10000)
-        channel_exp_spinBox.setValue(100)
-        channel_exp_spinBox.valueChanged.connect(self._on_exp_changed)
-
-        if channel_group := self._mmc.getChannelGroup():
-            channel_list = list(self._mmc.getAvailableConfigs(channel_group))
-            channel_comboBox.addItems(channel_list)
-
-        self.channel_tableWidget.setCellWidget(idx, 0, channel_comboBox)
-        self.channel_tableWidget.setCellWidget(idx, 1, channel_exp_spinBox)
-
-        self.valueUpdated.emit()
-
-        return True
-
-    def _on_exp_changed(self) -> None:
-        self.valueUpdated.emit()
-
-    def _remove_channel(self) -> None:
-        # remove selected position
-        rows = {r.row() for r in self.channel_tableWidget.selectedIndexes()}
-        for idx in sorted(rows, reverse=True):
-            self.channel_tableWidget.removeRow(idx)
-
-        self.valueUpdated.emit()
-
-    def _clear_channel(self) -> None:
-        # clear all positions
-        self.channel_tableWidget.clearContents()
-        self.channel_tableWidget.setRowCount(0)
-
-=======
-        self._create_time_gui()
-
-        self.toggled.connect(self._on_value_changed)
-        self.interval_spinBox.valueChanged.connect(self._on_value_changed)
-        self.timepoints_spinBox.valueChanged.connect(self._on_value_changed)
-        self.time_comboBox.currentIndexChanged.connect(self._on_value_changed)
-
-    def _create_time_gui(self) -> None:
-
-        self.setTitle("Time")
-
-        self.setCheckable(True)
-        self.setChecked(False)
-        self.setSizePolicy(QSizePolicy.Policy.Minimum, QSizePolicy.Policy.Fixed)
-
-        group_layout = QGridLayout()
-        group_layout.setSpacing(5)
-        group_layout.setContentsMargins(10, 10, 10, 10)
-        self.setLayout(group_layout)
-
-        # Timepoints
-        wdg = QWidget()
-        wdg_lay = QHBoxLayout()
-        wdg_lay.setSpacing(5)
-        wdg_lay.setContentsMargins(0, 0, 0, 0)
-        wdg.setLayout(wdg_lay)
-        lbl = QLabel(text="Timepoints:")
-        lbl.setSizePolicy(QSizePolicy.Policy.Fixed, QSizePolicy.Policy.Fixed)
-        self.timepoints_spinBox = QSpinBox()
-        self.timepoints_spinBox.setMinimum(1)
-        self.timepoints_spinBox.setMaximum(1000000)
-        self.timepoints_spinBox.setSizePolicy(
-            QSizePolicy(QSizePolicy.Policy.Expanding, QSizePolicy.Policy.Fixed)
-        )
-        self.timepoints_spinBox.setAlignment(Qt.AlignmentFlag.AlignCenter)
-        wdg_lay.addWidget(lbl)
-        wdg_lay.addWidget(self.timepoints_spinBox)
-        group_layout.addWidget(wdg, 0, 0)
-
-        # Interval
-        wdg1 = QWidget()
-        wdg1_lay = QHBoxLayout()
-        wdg1_lay.setSpacing(5)
-        wdg1_lay.setContentsMargins(0, 0, 0, 0)
-        wdg1.setLayout(wdg1_lay)
-        lbl1 = QLabel(text="Interval:  ")
-        lbl1.setSizePolicy(QSizePolicy.Policy.Fixed, QSizePolicy.Policy.Fixed)
-        self.interval_spinBox = QDoubleSpinBox()
-        self.interval_spinBox.setValue(1.0)
-        self.interval_spinBox.setMinimum(0)
-        self.interval_spinBox.setMaximum(100000)
-        self.interval_spinBox.setSizePolicy(
-            QSizePolicy.Policy.Expanding, QSizePolicy.Policy.Fixed
-        )
-        self.interval_spinBox.setAlignment(Qt.AlignmentFlag.AlignCenter)
-        wdg1_lay.addWidget(lbl1)
-        wdg1_lay.addWidget(self.interval_spinBox)
-        group_layout.addWidget(wdg1)
-
-        self.time_comboBox = QComboBox()
-        self.time_comboBox.setSizePolicy(
-            QSizePolicy.Policy.Fixed, QSizePolicy.Policy.Fixed
-        )
-        self.time_comboBox.addItems(["ms", "sec", "min", "hours"])
-        self.time_comboBox.setCurrentText("sec")
-        wdg1_lay.addWidget(self.time_comboBox)
-        group_layout.addWidget(wdg1, 0, 1)
-
-        wdg2 = QWidget()
-        wdg2_lay = QHBoxLayout()
-        wdg2_lay.setSpacing(5)
-        wdg2_lay.setContentsMargins(0, 0, 0, 0)
-        wdg2.setLayout(wdg2_lay)
-        self._icon_lbl = QLabel()
-        self._icon_lbl.setAlignment(Qt.AlignmentFlag.AlignLeft)
-        self._icon_lbl.setSizePolicy(QSizePolicy.Policy.Fixed, QSizePolicy.Policy.Fixed)
-        wdg2_lay.addWidget(self._icon_lbl)
-        self._time_lbl = QLabel()
-        self._time_lbl.setAlignment(Qt.AlignmentFlag.AlignLeft)
-        self._time_lbl.setSizePolicy(QSizePolicy.Policy.Fixed, QSizePolicy.Policy.Fixed)
-        wdg2_lay.addWidget(self._time_lbl)
-        spacer = QSpacerItem(
-            10, 0, QSizePolicy.Policy.Expanding, QSizePolicy.Policy.Expanding
-        )
-        wdg2_lay.addItem(spacer)
-        group_layout.addWidget(wdg2, 1, 0, 1, 2)
-
-        self._time_lbl.hide()
-        self._icon_lbl.hide()
-
-    def _on_value_changed(self) -> None:
->>>>>>> edf57df6
-        self.valueUpdated.emit()
 
 
 class _MDAPositionTable(QGroupBox):
