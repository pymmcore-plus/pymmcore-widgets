from __future__ import annotations

import warnings

from pymmcore_plus import CMMCorePlus
from qtpy import QtWidgets as QtW
from qtpy.QtCore import Qt
from useq import MDASequence

from .._util import _select_output_unit, guess_channel_group
from ._sample_explorer_gui import SampleExplorerGui


class SampleExplorerWidget(SampleExplorerGui):
    """Widget to create and run grid acquisitions.

    The `SampleExplorerWidget` provides a GUI to construct a
    [`useq.MDASequence`](https://github.com/tlambert03/useq-schema) object.
    If the `include_run_button` parameter is set to `True`, a "run" button is added
    to the GUI and, when clicked, the generated
    [`useq.MDASequence`](https://github.com/tlambert03/useq-schema)
    is passed to the
    [`CMMCorePlus.instance`][pymmcore_plus.core._mmcore_plus.CMMCorePlus.run_mda]
    method and the acquisition is executed.

    Parameters
    ----------
    parent : QWidget | None
        Optional parent widget, by default None.
    include_run_button: bool
        By default, `False`. If `True`, a "run" button is added to the widget.
        The acquisition defined by the
        [`useq.MDASequence`](https://github.com/tlambert03/useq-schema)
        built through the widget is executed when clicked.
    mmcore : CMMCorePlus | None
        Optional [`pymmcore_plus.CMMCorePlus`][] micromanager core.
        By default, None. If not specified, the widget will use the active
        (or create a new)
        [`CMMCorePlus.instance`][pymmcore_plus.core._mmcore_plus.CMMCorePlus.instance].
    """

    def __init__(
        self,
        *,
        parent: QtW.QWidget = None,
        include_run_button: bool = False,
        mmcore: CMMCorePlus | None = None,
    ) -> None:
        super().__init__(parent=parent)

        self._mmc = mmcore or CMMCorePlus.instance()

        self._include_run_button = include_run_button

        self.buttons_wdg.cancel_button.hide()
        self.buttons_wdg.pause_button.hide()
        if not self._include_run_button:
            self.buttons_wdg.run_button.hide()

        self.buttons_wdg.pause_button.released.connect(self._mmc.mda.toggle_pause)
        self.buttons_wdg.cancel_button.released.connect(self._mmc.mda.cancel)

        self.pixel_size = self._mmc.getPixelSizeUm()

        self.return_to_position_x = None
        self.return_to_position_y = None

        # connect valueUpdated signal
<<<<<<< HEAD
        self.channel_groupbox.valueUpdated.connect(self._update_total_time)
        self.stack_groupbox.valueChanged.connect(self._update_total_time)
        self.time_groupbox.valueChanged.connect(self._update_total_time)
        self.time_groupbox.toggled.connect(self._update_total_time)
=======
        self.ch_gb.valueChanged.connect(self._update_total_time)
        self.z_gp.valueChanged.connect(self._update_total_time)
        self.tm_gp.valueUpdated.connect(self._update_total_time)
>>>>>>> edf57df6

        # connect run button
        if self._include_run_button:
            self.buttons_wdg.run_button.clicked.connect(self._start_scan)

        # connection for positions
        self.stage_pos_groupbox.add_pos_button.clicked.connect(self._add_position)
        self.stage_pos_groupbox.remove_pos_button.clicked.connect(self._remove_position)
        self.stage_pos_groupbox.clear_pos_button.clicked.connect(self._clear_positions)
        self.stage_pos_groupbox.toggled.connect(self._update_total_time)

        # connection for scan size
        self.scan_size_spinBox_r.valueChanged.connect(self._update_total_time)
        self.scan_size_spinBox_c.valueChanged.connect(self._update_total_time)

        # connect mmcore signals
        self._mmc.events.systemConfigurationLoaded.connect(self._on_sys_cfg_loaded)
        self._mmc.mda.events.sequenceStarted.connect(self._on_mda_started)
        self._mmc.mda.events.sequenceFinished.connect(self._on_mda_finished)

        self._on_sys_cfg_loaded()

    def _on_sys_cfg_loaded(self) -> None:
        self.pixel_size = self._mmc.getPixelSizeUm()
        if channel_group := self._mmc.getChannelGroup() or guess_channel_group():
            self._mmc.setChannelGroup(channel_group)
<<<<<<< HEAD
        self.channel_groupbox._clear_channel()
=======
        self.ch_gb.clear()
>>>>>>> edf57df6
        self._clear_positions()

    def _set_enabled(self, enabled: bool) -> None:
        self.scan_size_spinBox_r.setEnabled(enabled)
        self.scan_size_spinBox_c.setEnabled(enabled)
        self.ovelap_spinBox.setEnabled(enabled)
        self.channel_groupbox.setEnabled(enabled)
        self.time_groupbox.setEnabled(enabled)
        self.buttons_wdg.acquisition_order_comboBox.setEnabled(enabled)

        if not self._mmc.getXYStageDevice():
            self.stage_pos_groupbox.setChecked(False)
            self.stage_pos_groupbox.setEnabled(False)
        else:
            self.stage_pos_groupbox.setEnabled(enabled)

        if not self._mmc.getFocusDevice():
            self.stack_groupbox.setChecked(False)
            self.stack_groupbox.setEnabled(False)
        else:
            self.stack_groupbox.setEnabled(enabled)

    # add, remove, clear, move_to positions table
    def _add_position(self) -> None:

        if not self._mmc.getXYStageDevice():
            return

        if len(self._mmc.getLoadedDevices()) > 1:
            idx = self._add_position_row()

            for c, ax in enumerate("GXYZ"):
                if ax == "G":
                    count = self.stage_pos_groupbox.stage_tableWidget.rowCount()
                    item = QtW.QTableWidgetItem(f"Grid_{count:03d}")
                    item.setWhatsThis(f"Grid_{count:03d}")
                    item.setTextAlignment(
                        Qt.AlignmentFlag.AlignHCenter | Qt.AlignmentFlag.AlignVCenter
                    )
                    self.stage_pos_groupbox.stage_tableWidget.setItem(idx, c, item)
                    self._rename_positions()
                    continue

                if not self._mmc.getFocusDevice() and ax == "Z":
                    continue

                cur = getattr(self._mmc, f"get{ax}Position")()
                item = QtW.QTableWidgetItem(str(cur))
                item.setTextAlignment(
                    Qt.AlignmentFlag.AlignHCenter | Qt.AlignmentFlag.AlignVCenter
                )
                self.stage_pos_groupbox.stage_tableWidget.setItem(idx, c, item)

        self._update_total_time()

    def _add_position_row(self) -> int:
        idx = int(self.stage_pos_groupbox.stage_tableWidget.rowCount())
        self.stage_pos_groupbox.stage_tableWidget.insertRow(idx)
        return idx

    def _remove_position(self) -> None:
        # remove selected position
        rows = {
            r.row() for r in self.stage_pos_groupbox.stage_tableWidget.selectedIndexes()
        }
        for idx in sorted(rows, reverse=True):
            self.stage_pos_groupbox.stage_tableWidget.removeRow(idx)
        self._rename_positions()
        self._update_total_time()

    def _clear_positions(self) -> None:
        # clear all positions
        self.stage_pos_groupbox.stage_tableWidget.clearContents()
        self.stage_pos_groupbox.stage_tableWidget.setRowCount(0)
        self._update_total_time()

    def _rename_positions(self) -> None:
        for grid_count, r in enumerate(
            range(self.stage_pos_groupbox.stage_tableWidget.rowCount())
        ):
            item = self.stage_pos_groupbox.stage_tableWidget.item(r, 0)
            item_text = item.text()
            item_whatisthis = item.whatsThis()
            if item_text == item_whatisthis:
                new_name = f"Grid_{grid_count:03d}"
            else:
                new_name = item_text
            new_whatisthis = f"Grid_{grid_count:03d}"

            item = QtW.QTableWidgetItem(new_name)
            item.setTextAlignment(
                Qt.AlignmentFlag.AlignHCenter | Qt.AlignmentFlag.AlignVCenter
            )
            item.setWhatsThis(new_whatisthis)
            self.stage_pos_groupbox.stage_tableWidget.setItem(r, 0, item)

    def _get_pos_name(self, row: int) -> str:
        item = self.stage_pos_groupbox.stage_tableWidget.item(row, 0)
        name = item.text()
        whatsthis = item.whatsThis()
        new_name = f"{name}_{whatsthis}" if whatsthis not in name else name
        return str(new_name)

    def _set_grid(self) -> list[tuple[str, float, float, float | None]]:

        self.scan_size_r = self.scan_size_spinBox_r.value()
        self.scan_size_c = self.scan_size_spinBox_c.value()
        self.pixel_size = self._mmc.getPixelSizeUm()

        explorer_starting_positions = []
        if (
            self.stage_pos_groupbox.isChecked()
            and self.stage_pos_groupbox.stage_tableWidget.rowCount() > 0
        ):
            for r in range(self.stage_pos_groupbox.stage_tableWidget.rowCount()):
                name = self._get_pos_name(r)
                x = float(self.stage_pos_groupbox.stage_tableWidget.item(r, 1).text())
                y = float(self.stage_pos_groupbox.stage_tableWidget.item(r, 2).text())
                z = float(self.stage_pos_groupbox.stage_tableWidget.item(r, 3).text())
                pos_info = (
                    (name, x, y, z) if self._mmc.getFocusDevice() else (name, x, y)
                )
                explorer_starting_positions.append(pos_info)

        else:
            name = "Grid_001"
            x = float(self._mmc.getXPosition())
            y = float(self._mmc.getYPosition())
            if self._mmc.getFocusDevice():
                z = float(self._mmc.getZPosition())
                pos_info = (name, x, y, z)
            else:
                pos_info = (name, x, y)
            explorer_starting_positions.append(pos_info)

        full_pos_list = []
        for st_pos in explorer_starting_positions:
            name, x_pos, y_pos = st_pos[0], st_pos[1], st_pos[2]  # type: ignore
            if self._mmc.getFocusDevice():
                z_pos = st_pos[3]

            self.return_to_position_x = x_pos  # type: ignore
            self.return_to_position_y = y_pos  # type: ignore

            # calculate initial scan position
            _, _, width, height = self._mmc.getROI(self._mmc.getCameraDevice())

            overlap_percentage = self.ovelap_spinBox.value()
            overlap_px_w = width - (width * overlap_percentage) / 100
            overlap_px_h = height - (height * overlap_percentage) / 100

            move_x = (width / 2) * (self.scan_size_c - 1) - overlap_px_w
            move_y = (height / 2) * (self.scan_size_r - 1) - overlap_px_h

            # to match position coordinates with center of the image
            x_pos -= self.pixel_size * (move_x + width)
            y_pos += self.pixel_size * (move_y + height)

            # calculate position increments depending on pixle size
            if overlap_percentage > 0:
                increment_x = overlap_px_w * self.pixel_size
                increment_y = overlap_px_h * self.pixel_size
            else:
                increment_x = width * self.pixel_size
                increment_y = height * self.pixel_size

            list_pos_order = []
            pos_count = 0
            for r in range(self.scan_size_r):
                if r % 2:  # for odd rows
                    col = self.scan_size_c - 1
                    for c in range(self.scan_size_c):
                        if c == 0:
                            y_pos -= increment_y
                        pos_name = f"{name}_Pos{pos_count:03d}"
                        if self._mmc.getFocusDevice():
                            list_pos_order.append((pos_name, x_pos, y_pos, z_pos))
                        else:
                            list_pos_order.append(
                                (pos_name, x_pos, y_pos)  # type: ignore
                            )
                        if col > 0:
                            col -= 1
                            x_pos -= increment_x
                        pos_count += 1
                else:  # for even rows
                    for c in range(self.scan_size_c):
                        if r > 0 and c == 0:
                            y_pos -= increment_y
                        pos_name = f"{name}_Pos{pos_count:03d}"
                        if self._mmc.getFocusDevice():
                            list_pos_order.append((pos_name, x_pos, y_pos, z_pos))
                        else:
                            list_pos_order.append(
                                (pos_name, x_pos, y_pos)  # type: ignore
                            )
                        if c < self.scan_size_c - 1:
                            x_pos += increment_x
                        pos_count += 1

            full_pos_list.extend(list_pos_order)

        return full_pos_list  # type: ignore

    def _update_total_time(self) -> None:

        tiles = self.scan_size_spinBox_r.value() * self.scan_size_spinBox_c.value()

        # channel
<<<<<<< HEAD
        exp: list = []
        ch = self.channel_groupbox.channel_tableWidget.rowCount()
        if ch > 0:
            exp.extend(
                self.channel_groupbox.channel_tableWidget.cellWidget(r, 1).value()
                for r in range(ch)
            )
        else:
            exp = []
=======
        exp: list[float] = [e for c in self.ch_gb.value() if (e := c.get("exposure"))]
>>>>>>> edf57df6

        # time
        if self.time_groupbox.isChecked():
            val = self.time_groupbox.value()
            timepoints = val["loops"]
            interval = val["interval"].total_seconds()
        else:
            timepoints = 1
            interval = -1.0

        # z stack
        n_z_images = (
            self.stack_groupbox.n_images() if self.stack_groupbox.isChecked() else 1
        )

        # positions
        if self.stage_pos_groupbox.isChecked():
            n_pos = self.stage_pos_groupbox.stage_tableWidget.rowCount() or 1
        else:
            n_pos = 1
        n_pos = n_pos

        # acq time per timepoint
        time_chs: float = 0.0  # s
        for e in exp:
            time_chs = time_chs + ((e / 1000) * n_z_images * n_pos * tiles)

        min_aq_tp, unit_1 = _select_output_unit(time_chs)

        addition_time = 0.0
        effective_interval = 0.0
        if interval >= time_chs:
            effective_interval = float(interval) - time_chs  # s
            addition_time = effective_interval * timepoints  # s

        min_tot_time, unit_4 = _select_output_unit(
            (time_chs * timepoints) + addition_time - effective_interval
        )

        self.time_groupbox.setWarningVisible(-1 < interval < time_chs)

        t_per_tp_msg = ""
        tot_acq_msg = f"Minimum total acquisition time: {min_tot_time:.4f} {unit_4}.\n"
        if self.time_groupbox.isChecked():
            t_per_tp_msg = (
                f"Minimum acquisition time per timepoint: {min_aq_tp:.4f} {unit_1}."
            )
        self.time_lbl._total_time_lbl.setText(f"{tot_acq_msg}{t_per_tp_msg}")

    def _on_mda_started(self) -> None:
        """Block gui when mda starts."""
        self._set_enabled(False)
        if self._include_run_button:
            self.buttons_wdg.cancel_button.show()
            self.buttons_wdg.pause_button.show()
        self.buttons_wdg.run_button.hide()

    def _on_mda_finished(self) -> None:

        if not hasattr(self, "return_to_position_x"):
            return

        if (
            self.return_to_position_x is not None
            and self.return_to_position_y is not None
        ):
            self._mmc.setXYPosition(
                self.return_to_position_x, self.return_to_position_y
            )
            self.return_to_position_x = None
            self.return_to_position_y = None

        self._set_enabled(True)
        self.buttons_wdg.cancel_button.hide()
        self.buttons_wdg.pause_button.hide()
        if self._include_run_button:
            self.buttons_wdg.run_button.show()

    def _on_mda_paused(self, paused: bool) -> None:
        self.buttons_wdg.pause_button.setText("Go" if paused else "Pause")

    def get_state(self) -> MDASequence:  # sourcery skip: merge-dict-assign
        """Get current state of widget and build a useq.MDASequence.

        Returns
        -------
        useq.MDASequence
        """
<<<<<<< HEAD
        table = self.channel_groupbox.channel_tableWidget

        channels: list[dict] = [
            {
                "config": table.cellWidget(c, 0).currentText(),
                "group": self._mmc.getChannelGroup() or "Channel",
                "exposure": table.cellWidget(c, 1).value(),
            }
            for c in range(table.rowCount())
        ]
=======
        channels = self.channel_groupbox.value()
>>>>>>> edf57df6

        z_plan = (
            self.stack_groupbox.value() if self.stack_groupbox.isChecked() else None
        )
        time_plan = (
            self.time_groupbox.value() if self.time_groupbox.isChecked() else None
        )

        stage_positions: list[dict] = []
        for g in self._set_grid():
            pos = {"name": g[0], "x": g[1], "y": g[2]}
            if len(g) == 4:
                pos["z"] = g[3]
            stage_positions.append(pos)

        return MDASequence(
            axis_order=self.buttons_wdg.acquisition_order_comboBox.currentText(),
            channels=channels,
            stage_positions=stage_positions,
            z_plan=z_plan,
            time_plan=time_plan,
        )

    def _start_scan(self) -> None:

        self.pixel_size = self._mmc.getPixelSizeUm()

        if self._mmc.getPixelSizeUm() <= 0:
            # raise ValueError("Pixel Size not set.")
            warnings.warn("Pixel Size not set.")
            return

        # construct a `useq.MDASequence` object from the values inserted in the widget
        explore_sample = self.get_state()
        # run the MDA experiment asynchronously
        self._mmc.run_mda(explore_sample)
        return<|MERGE_RESOLUTION|>--- conflicted
+++ resolved
@@ -66,16 +66,10 @@
         self.return_to_position_y = None
 
         # connect valueUpdated signal
-<<<<<<< HEAD
-        self.channel_groupbox.valueUpdated.connect(self._update_total_time)
+        self.channel_groupbox.valueChanged.connect(self._update_total_time)
         self.stack_groupbox.valueChanged.connect(self._update_total_time)
         self.time_groupbox.valueChanged.connect(self._update_total_time)
         self.time_groupbox.toggled.connect(self._update_total_time)
-=======
-        self.ch_gb.valueChanged.connect(self._update_total_time)
-        self.z_gp.valueChanged.connect(self._update_total_time)
-        self.tm_gp.valueUpdated.connect(self._update_total_time)
->>>>>>> edf57df6
 
         # connect run button
         if self._include_run_button:
@@ -102,11 +96,7 @@
         self.pixel_size = self._mmc.getPixelSizeUm()
         if channel_group := self._mmc.getChannelGroup() or guess_channel_group():
             self._mmc.setChannelGroup(channel_group)
-<<<<<<< HEAD
-        self.channel_groupbox._clear_channel()
-=======
-        self.ch_gb.clear()
->>>>>>> edf57df6
+        self.channel_groupbox.clear()
         self._clear_positions()
 
     def _set_enabled(self, enabled: bool) -> None:
@@ -316,19 +306,9 @@
         tiles = self.scan_size_spinBox_r.value() * self.scan_size_spinBox_c.value()
 
         # channel
-<<<<<<< HEAD
-        exp: list = []
-        ch = self.channel_groupbox.channel_tableWidget.rowCount()
-        if ch > 0:
-            exp.extend(
-                self.channel_groupbox.channel_tableWidget.cellWidget(r, 1).value()
-                for r in range(ch)
-            )
-        else:
-            exp = []
-=======
-        exp: list[float] = [e for c in self.ch_gb.value() if (e := c.get("exposure"))]
->>>>>>> edf57df6
+        exp: list[float] = [
+            e for c in self.channel_groupbox.value() if (e := c.get("exposure"))
+        ]
 
         # time
         if self.time_groupbox.isChecked():
@@ -417,20 +397,7 @@
         -------
         useq.MDASequence
         """
-<<<<<<< HEAD
-        table = self.channel_groupbox.channel_tableWidget
-
-        channels: list[dict] = [
-            {
-                "config": table.cellWidget(c, 0).currentText(),
-                "group": self._mmc.getChannelGroup() or "Channel",
-                "exposure": table.cellWidget(c, 1).value(),
-            }
-            for c in range(table.rowCount())
-        ]
-=======
         channels = self.channel_groupbox.value()
->>>>>>> edf57df6
 
         z_plan = (
             self.stack_groupbox.value() if self.stack_groupbox.isChecked() else None
