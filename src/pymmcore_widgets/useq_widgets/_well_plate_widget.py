--- conflicted
+++ resolved
@@ -374,10 +374,6 @@
 
     def selectedIndices(self) -> tuple[tuple[int, int], ...]:
         """Return the indices of the selected wells."""
-<<<<<<< HEAD
-        # tuple of tuple(item.data(DATA_INDEX)) because pyside returns lists
-=======
->>>>>>> bc8915da
         return tuple(
             sorted(tuple(item.data(DATA_INDEX)) for item in self._selected_items)
         )
@@ -395,10 +391,6 @@
         select = set()
         deselect = set()
         for item in self._well_items.values():
-<<<<<<< HEAD
-            # tuple required because pyside returns lists
-=======
->>>>>>> bc8915da
             if tuple(item.data(DATA_INDEX)) in _indices:
                 select.add(item)
             else:
