from __future__ import annotations

import warnings
from typing import TYPE_CHECKING

import useq
from qtpy.QtCore import QRectF, QSize, Qt, Signal
from qtpy.QtGui import QColor, QPainter, QPen
from qtpy.QtWidgets import QGraphicsItem, QGraphicsScene, QWidget
from useq import Shape

from pymmcore_widgets._util import ResizingGraphicsView

if TYPE_CHECKING:
    from qtpy.QtGui import QMouseEvent

DATA_POSITION = 1


class WellView(ResizingGraphicsView):
    """Graphics view to draw a well and the FOVs.

    This GraphicsView shows one or more points in a useq mult-point plan (such as a
    RandomPoints or GridRowsColumns plan) in a well area. The well area is drawn as a
    rectangle or ellipse, and the points are drawn as rectangles or spots (if the fov
    size is unknowns)
    """

    # emitted when iterating over the plan doesn't yield the expected number
    maxPointsDetected = Signal(int)
    # emitted when a position is clicked, the value is a useq.RelativePosition
    positionClicked = Signal(object)
    wellSizeSet = Signal(object, object)

    def __init__(self, parent: QWidget | None = None) -> None:
        self._scene = QGraphicsScene()

        super().__init__(self._scene, parent)
        self.setStyleSheet("background:grey; border-radius: 5px;")
        self.setRenderHints(
            QPainter.RenderHint.Antialiasing | QPainter.RenderHint.SmoothPixmapTransform
        )

        # the scene coordinates are all real-world coordinates, in µm
        # with the origin at the center of the view (0, 0)
        self._well_width_um: float | None = 6000
        self._well_height_um: float | None = 6000
        self._fov_width_um: float | None = 400
        self._fov_height_um: float | None = 340
        self._is_circular: bool = False

        # the item that draws the outline of the entire well area
        self._outline_item: QGraphicsItem | None = None
        # the item that defines the bounding area to constrain the FOVs
        self._bounding_area: QGraphicsItem | None = None
        # all of the rectangles representing the FOVs
        self._fov_items: list[QGraphicsItem] = []

        self.setMinimumSize(250, 250)

    def sizeHint(self) -> QSize:
        return QSize(500, 500)

    def setWellSize(self, width_mm: float | None, height_mm: float | None) -> None:
        """Set the well size width and height in mm."""
        self._well_width_um = (width_mm * 1000) if width_mm else None
        self._well_height_um = (height_mm * 1000) if height_mm else None
        self.wellSizeSet.emit(width_mm, height_mm)

    def setPointsPlan(self, plan: useq.RelativeMultiPointPlan) -> None:
        """Set the plan to use to draw the FOVs."""
        self._fov_width_um = plan.fov_width
        self._fov_height_um = plan.fov_height
        if hasattr(plan, "shape") and isinstance(plan.shape, Shape):
            self._is_circular = plan.shape == Shape.ELLIPSE

<<<<<<< HEAD
        # WELL BOUNDING AREA
        if isinstance(plan, useq.RandomPoints):
            boundig_area = self._get_bounding_area(plan)
            self._bounding_area = self._draw_outlines(boundig_area)
        elif self._bounding_area:
            self._scene.removeItem(self._bounding_area)

        # WELL OUTLINE
        self._outline_item = self._draw_outlines()

        # DRAW FOVS
=======
        self._draw_outline()
>>>>>>> e0336e3e
        self._draw_fovs(plan)

    def _get_bounding_area(self, plan: useq.RandomPoints) -> QRectF:
        """Return the bounding area to constrain the FOVs."""
        if self._well_height_um is None or self._well_width_um is None:
            return QRectF()
        w, h = plan.max_width, plan.max_height
        # constrain the bounding area to the well size if max_width or max_height is
        # larger than the well size
        w = min(w, self._well_width_um)
        h = min(h, self._well_height_um)
        return (
            QRectF(-w / 2, -h / 2, w, h)
            if self._is_circular
            else QRectF(-(w - w / 2), -(h - h / 2), w, h)
        )

    def _draw_outlines(
        self, bounding_rect: QRectF | None = None
    ) -> QGraphicsItem | None:
        """Draw the outline of the well or the bounding area to constrain the FOVs."""
        pen = QPen(QColor(Qt.GlobalColor.green))
        pen.setWidth(self._scaled_pen_size())

        # clear the scene from the correct item
        if bounding_rect is None:
            # remove the well outline if it exists
            if self._outline_item:
                self._scene.removeItem(self._outline_item)
        else:
            # set the pen style to dotted if we are drawing the bounding area
            pen.setStyle(Qt.PenStyle.DotLine)
            # remove the bounding area if it exists
            if self._bounding_area:
                self._scene.removeItem(self._bounding_area)

        # set the correct rect to draw
        rect = bounding_rect if bounding_rect is not None else self._well_rect()

        if rect.isNull():
            return None

        return (
            self._scene.addEllipse(rect, pen=pen)
            if self._is_circular
            else self._scene.addRect(rect, pen=pen)
        )

    def _draw_fovs(self, plan: useq.RelativeMultiPointPlan) -> None:
        """Draw the fovs in the scene as rectangles."""
        # delete existing FOVs
        while self._fov_items:
            self._scene.removeItem(self._fov_items.pop())

        # constrain random points to our own well size.
        # if the well_width_um or well_height_um is not set, we use an arbitrary value.
        # if it is set and the plan's max_width or max_height is larger, we use the well
        # size instead.
        if isinstance(plan, useq.RandomPoints):
            updates = {}
            if fovw := self._fov_width_um:
                ww = self._well_width_um or (fovw * 25)
                default_max_width = ww - fovw * 0.5 * 1.4
                updates["max_width"] = (
                    min(plan.max_width, self._well_width_um)
                    if self._well_width_um is not None
                    else default_max_width
                )
            if fovh := self._fov_height_um:
                wh = self._well_height_um or (fovh * 25)
                default_max_height = wh - fovh * 0.5 * 1.4
                updates["max_height"] = (
                    min(plan.max_height, self._well_height_um)
                    if self._well_height_um is not None
                    else default_max_height
                )
            plan = plan.model_copy(update=updates)

        pen = QPen(Qt.GlobalColor.white)
        pen.setWidth(self._scaled_pen_size())
        line_pen = QPen(QColor(0, 0, 0, 100))
        line_pen.setWidth(int(self._scaled_pen_size() // 1.5))

        # iterate over the plan greedily, catching any warnings
        # and then alert the model if we didn't get all the points
        # TODO: I think this logic should somehow be on the RandomPointsWidget itself
        # however, because we add additional information above about max_width, etc
        # the RandomPointsWidget doesn't have all the information it needs ...
        # so we need to refactor this a bit
        with warnings.catch_warnings():
            warnings.simplefilter("ignore")
            points = list(plan)
        if len(points) < getattr(plan, "num_points", 0):
            self.maxPointsDetected.emit(len(points))

        # decide what type of FOV to draw.
        # fov_rect will be null if no FOV is set, in which case just draw a point
        if (fov_rect := self._fov_rect()).isNull():
            w = pen.width()
            fov_rect = QRectF(-w / 2, -w / 2, w, w)
            add_item = self._scene.addEllipse
        else:
            # otherwise, draw a rectangle
            add_item = self._scene.addRect

        # draw the FOVs, and a connecting line
        last_p: useq.RelativePosition | None = None
        item: QGraphicsItem
        for i, pos in enumerate(points):
            # first point is black, the rest are white
            first_point = i == 0
            color = Qt.GlobalColor.black if first_point else Qt.GlobalColor.white
            pen.setColor(QColor(color))

            # invert y for screen coordinates
            px, py = pos.x, -pos.y

            # add the item to the scene
            # (not sure when addRect would return None, but it's possible...)
            if item := add_item(fov_rect.translated(px, py), pen):
                item.setData(DATA_POSITION, pos)
                item.setZValue(100 if first_point else 0)
                self._fov_items.append(item)

            # draw a line from the last point to this one
            if i > 0 and last_p:
                line = self._scene.addLine(last_p.x, -last_p.y, px, py, line_pen)
                line.setZValue(2)
                self._fov_items.append(line)
            last_p = pos

        self._resize_to_fit()

    def _well_rect(self) -> QRectF:
        """Return the QRectF of the well area."""
        if not (ww := self._well_width_um) or not (wh := self._well_height_um):
            return QRectF()
        return QRectF(-ww / 2, -wh / 2, ww, wh)

    def _bounding_rect(self) -> QRectF:
        """Return the QRectF of the bounding area."""
        return self._bounding_area.boundingRect() if self._bounding_area else QRectF()

    def _fov_rect(self) -> QRectF:
        """Return the QRectF of the FOV area."""
        fov_w = self._fov_width_um or 0
        fov_h = self._fov_height_um or 0
        if not fov_w and not fov_h:
            return QRectF()
        return QRectF(-fov_w / 2, -fov_h / 2, fov_w, fov_h)

    def _scaled_pen_size(self) -> int:
        # pick a pen size appropriate for the scene scale
        # we might also want to scale this based on the sceneRect...
        # and it's possible this needs to be rescaled on resize
        if self._well_width_um:
            return int(self._well_width_um / 150)
        return max(61, int(self.sceneRect().width() / 150))

    def _resize_to_fit(self) -> None:
        self.setSceneRect(self._scene.itemsBoundingRect())
        self.resizeEvent(None)

    def mousePressEvent(self, event: QMouseEvent | None) -> None:
        if event is not None:
            scene_pos = self.mapToScene(event.pos())
            items = self.scene().items(scene_pos)
            for item in items:
                if pos := item.data(DATA_POSITION):
                    self.positionClicked.emit(pos)
                    break<|MERGE_RESOLUTION|>--- conflicted
+++ resolved
@@ -74,7 +74,6 @@
         if hasattr(plan, "shape") and isinstance(plan.shape, Shape):
             self._is_circular = plan.shape == Shape.ELLIPSE
 
-<<<<<<< HEAD
         # WELL BOUNDING AREA
         if isinstance(plan, useq.RandomPoints):
             boundig_area = self._get_bounding_area(plan)
@@ -86,9 +85,6 @@
         self._outline_item = self._draw_outlines()
 
         # DRAW FOVS
-=======
-        self._draw_outline()
->>>>>>> e0336e3e
         self._draw_fovs(plan)
 
     def _get_bounding_area(self, plan: useq.RandomPoints) -> QRectF:
