from __future__ import annotations

import json
from dataclasses import dataclass
from pathlib import Path
from typing import Sequence, cast

import useq
from fonticon_mdi6 import MDI6
from qtpy.QtCore import Signal
from qtpy.QtWidgets import (
    QCheckBox,
    QDialog,
    QDialogButtonBox,
    QFileDialog,
    QHBoxLayout,
    QPushButton,
    QSizePolicy,
    QVBoxLayout,
    QWidget,
)
from superqt.fonticon import icon

from ._column_info import FloatColumn, TextColumn, WdgGetSet, WidgetColumn
from ._data_table import DataTableWidget

OK_CANCEL = QDialogButtonBox.StandardButton.Ok | QDialogButtonBox.StandardButton.Cancel
NULL_SEQUENCE = useq.MDASequence()


class _MDAPopup(QDialog):
    def __init__(
        self, value: useq.MDASequence | None = None, parent: QWidget | None = None
    ) -> None:
        from ._mda_sequence import MDATabs

        super().__init__(parent)

        # create a new MDA tab widget without the stage positions tab
        self.mda_tabs = MDATabs(self)
        self.mda_tabs.removeTab(self.mda_tabs.indexOf(self.mda_tabs.stage_positions))

        # use the parent's channel groups if possible
        par = self.parent()
        while par:
            if isinstance(par, MDATabs):
                self.mda_tabs.channels.setChannelGroups(par.channels.channelGroups())
                break
            par = par.parent()

        # set the value if provided
        if value:
            self.mda_tabs.setValue(value)

        # create ok and cancel buttons
        self._btns = QDialogButtonBox(OK_CANCEL)
        self._btns.accepted.connect(self.accept)
        self._btns.rejected.connect(self.reject)

        # create layout
        layout = QVBoxLayout(self)
        layout.addWidget(self.mda_tabs)
        layout.addWidget(self._btns)


class MDAButton(QWidget):
    valueChanged = Signal()
    _value: useq.MDASequence | None

    def __init__(self) -> None:
        super().__init__()
        self.seq_btn = QPushButton()
        self.seq_btn.setSizePolicy(
            QSizePolicy.Policy.Preferred, QSizePolicy.Policy.Preferred
        )
        self.seq_btn.clicked.connect(self._on_click)
        self.seq_btn.setIcon(icon(MDI6.axis))

        self.clear_btn = QPushButton()
        self.clear_btn.setIcon(icon(MDI6.close_circle, color="red"))
        self.clear_btn.setFixedWidth(20)
        self.clear_btn.hide()
        self.clear_btn.clicked.connect(lambda: self.setValue(None))

        layout = QHBoxLayout(self)
        layout.setContentsMargins(4, 0, 4, 0)
        layout.setSpacing(4)
        layout.addWidget(self.seq_btn)
        layout.addWidget(self.clear_btn)

        self.setValue(None)

    def _on_click(self) -> None:
        dialog = _MDAPopup(self._value, self)
        if dialog.exec():
            self.setValue(dialog.mda_tabs.value())

    def value(self) -> useq.MDASequence | None:
        return self._value

    def setValue(self, value: useq.MDASequence | dict | None) -> None:
        if isinstance(value, dict):
            value = useq.MDASequence(**value)
        elif value and not isinstance(value, useq.MDASequence):  # pragma: no cover
            raise TypeError(f"Expected useq.MDASequence, got {type(value)}")
        old_val, self._value = getattr(self, "_value", None), value
        if old_val != value:
            # if sub-sequence is equal to the null sequence (useq.MDASequence())
            # treat it as None
            if value and value != NULL_SEQUENCE:
                self.seq_btn.setIcon(icon(MDI6.axis_arrow, color="green"))
                self.clear_btn.show()
            else:
                self.seq_btn.setIcon(icon(MDI6.axis))
                self.clear_btn.hide()
            self.valueChanged.emit()


_MDAButton = WdgGetSet(
    MDAButton,
    MDAButton.value,
    MDAButton.setValue,
    lambda w, cb: w.valueChanged.connect(cb),
)


@dataclass(frozen=True)
class SubSeqColumn(WidgetColumn):
    """Column for editing a `useq.MDASequence`."""

    data_type: WdgGetSet = _MDAButton


class PositionTable(DataTableWidget):
    """Table for editing a list of `useq.Positions`."""

    NAME = TextColumn(key="name", default=None, is_row_selector=True)
    X = FloatColumn(key="x", header="X [µm]", default=0.0)
    Y = FloatColumn(key="y", header="Y [µm]", default=0.0)
    Z = FloatColumn(key="z", header="Z [µm]", default=0.0)
    AF = FloatColumn(key="af", header="AF [µm]", default=0.0)
    SEQ = SubSeqColumn(key="sequence", header="Sub-Sequence", default=None)

    def __init__(self, rows: int = 0, parent: QWidget | None = None):
        super().__init__(rows, parent)

        self.include_z = QCheckBox("Include Z")
        self.include_z.setChecked(True)
        self.include_z.toggled.connect(self._on_include_z_toggled)

        self.use_af = QCheckBox("Use Autofocus")
        self.use_af.toggled.connect(self._on_use_af_toggled)
        # not calling _on_use_af_toggled here because it will create issue on the
        # connected core version
        af_col = self.table().indexOf(self.AF)
        self.table().setColumnHidden(af_col, True)

        self._save_button = QPushButton("Save...")
        self._save_button.clicked.connect(self.save)
        self._load_button = QPushButton("Load...")
        self._load_button.clicked.connect(self.load)

        btn_row = QHBoxLayout()
        btn_row.setSpacing(15)
        btn_row.addWidget(self.include_z)
        btn_row.addWidget(self.use_af)
        btn_row.addStretch()
        btn_row.addWidget(self._save_button)
        btn_row.addWidget(self._load_button)

        layout = cast("QVBoxLayout", self.layout())
        layout.addLayout(btn_row)

<<<<<<< HEAD
    def _get_autofocus_plan(self, af_offset: float) -> useq.AxesBasedAF:
        return useq.AxesBasedAF(autofocus_motor_offset=af_offset, axes=("p",))  # type: ignore  # noqa E501

    def value(self, exclude_unchecked: bool = True) -> tuple[useq.Position, ...]:
=======
    def value(
        self, exclude_unchecked: bool = True, exclude_hidden_cols: bool = True
    ) -> tuple[useq.Position, ...]:
>>>>>>> 90382da4
        """Return the current value of the table as a list of channels."""
        out = []
        for r in self.table().iterRecords(
            exclude_unchecked=exclude_unchecked, exclude_hidden_cols=exclude_hidden_cols
        ):
            if not r.get(self.NAME.key, True):
                r.pop(self.NAME.key, None)
<<<<<<< HEAD
            if not self.include_z.isChecked():
                r.pop(self.Z.key, None)

            if not self.use_af.isChecked():
                r.pop(self.AF.key, None)
                pos = useq.Position(**r)

            else:
                pos = useq.Position(**r)
                af_offset = r.get(self.AF.key, None)
                if pos.sequence is None:
                    # if there is no sub-sequence, create a new one with the autofocus
                    pos = pos.replace(
                        sequence=useq.MDASequence(
                            autofocus_plan=self._get_autofocus_plan(af_offset)
                        )
                    )
                else:
                    # if there is a sub-sequence, add the autofocus plan to it
                    pos = pos.replace(
                        sequence=pos.sequence.replace(
                            autofocus_plan=self._get_autofocus_plan(af_offset)
                        )
                    )

            out.append(pos)
=======
            out.append(useq.Position(**r))
>>>>>>> 90382da4
        return tuple(out)

    def setValue(self, value: Sequence[useq.Position]) -> None:  # type: ignore
        """Set the current value of the table."""
        _values = []
        _use_af = False
        # _af_z_devices: set[str] = set()
        for v in value:
            if not isinstance(v, useq.Position):  # pragma: no cover
                raise TypeError(f"Expected useq.Position, got {type(v)}")

            _af = {}
            if v.sequence is not None and v.sequence.autofocus_plan is not None:
                # if the sub-sequence is empty, set it to None. Else we simply
                # exclude the autofocus plan
                sub_seq_dict = v.sequence.model_dump(
                    exclude_unset=True, exclude={"autofocus_plan"}
                )
                sub_seq = useq.MDASequence(**sub_seq_dict) if sub_seq_dict else None

                # get autofocus plan device name and offset
                _af_offset = v.sequence.autofocus_plan.autofocus_motor_offset

                # set the autofocus offset that will be added to the table
                _af = {self.AF.key: _af_offset}

                # remopve autofocus plan from sub-sequence
                v = v.replace(sequence=sub_seq)

                _use_af = True

            _values.append({**v.model_dump(exclude_unset=True), **_af})

        self.use_af.setChecked(_use_af)

        super().setValue(_values)

    def save(self, file: str | Path | None = None) -> None:
        """Save the current positions to a file."""
        if not isinstance(file, (str, Path)):
            file, _ = QFileDialog.getSaveFileName(
                self, "Save MDASequence and filename.", "", "json(*.json)"
            )
            if not file:
                return  # pragma: no cover

        dest = Path(file)
        if not dest.suffix:
            dest = dest.with_suffix(".json")

        if dest.suffix != ".json":  # pragma: no cover
            raise ValueError(f"Invalid file extension: {dest.suffix!r}, expected .json")

        # doing it this way because model_json_dump knows how to serialize everything.
        inner = ",\n".join([x.model_dump_json() for x in self.value()])
        dest.write_text(f"[\n{inner}\n]\n")

    def load(self, file: str | Path | None = None) -> None:
        """Load positions from a file."""
        if not isinstance(file, (str, Path)):
            file, _ = QFileDialog.getOpenFileName(
                self, "Select an MDAsequence file.", "", "json(*.json)"
            )
            if not file:
                return  # pragma: no cover

        src = Path(file)
        if not src.is_file():  # pragma: no cover
            raise FileNotFoundError(f"File not found: {src}")

        try:
            data = json.loads(src.read_text())
            self.setValue([useq.Position(**d) for d in data])
        except Exception as e:  # pragma: no cover
            raise ValueError(f"Failed to load MDASequence file: {src}") from e

    def _on_include_z_toggled(self, checked: bool) -> None:
        z_col = self.table().indexOf(self.Z)
        self.table().setColumnHidden(z_col, not checked)
<<<<<<< HEAD

    def _on_use_af_toggled(self, checked: bool) -> None:
        af_col = self.table().indexOf(self.AF)
        self.table().setColumnHidden(af_col, not checked)
=======
        self.valueChanged.emit()
>>>>>>> 90382da4
<|MERGE_RESOLUTION|>--- conflicted
+++ resolved
@@ -171,16 +171,12 @@
         layout = cast("QVBoxLayout", self.layout())
         layout.addLayout(btn_row)
 
-<<<<<<< HEAD
     def _get_autofocus_plan(self, af_offset: float) -> useq.AxesBasedAF:
         return useq.AxesBasedAF(autofocus_motor_offset=af_offset, axes=("p",))  # type: ignore  # noqa E501
 
-    def value(self, exclude_unchecked: bool = True) -> tuple[useq.Position, ...]:
-=======
     def value(
         self, exclude_unchecked: bool = True, exclude_hidden_cols: bool = True
     ) -> tuple[useq.Position, ...]:
->>>>>>> 90382da4
         """Return the current value of the table as a list of channels."""
         out = []
         for r in self.table().iterRecords(
@@ -188,14 +184,9 @@
         ):
             if not r.get(self.NAME.key, True):
                 r.pop(self.NAME.key, None)
-<<<<<<< HEAD
-            if not self.include_z.isChecked():
-                r.pop(self.Z.key, None)
 
             if not self.use_af.isChecked():
-                r.pop(self.AF.key, None)
                 pos = useq.Position(**r)
-
             else:
                 pos = useq.Position(**r)
                 af_offset = r.get(self.AF.key, None)
@@ -215,9 +206,6 @@
                     )
 
             out.append(pos)
-=======
-            out.append(useq.Position(**r))
->>>>>>> 90382da4
         return tuple(out)
 
     def setValue(self, value: Sequence[useq.Position]) -> None:  # type: ignore
@@ -297,11 +285,9 @@
     def _on_include_z_toggled(self, checked: bool) -> None:
         z_col = self.table().indexOf(self.Z)
         self.table().setColumnHidden(z_col, not checked)
-<<<<<<< HEAD
+        self.valueChanged.emit()
 
     def _on_use_af_toggled(self, checked: bool) -> None:
         af_col = self.table().indexOf(self.AF)
         self.table().setColumnHidden(af_col, not checked)
-=======
-        self.valueChanged.emit()
->>>>>>> 90382da4
+        self.valueChanged.emit()