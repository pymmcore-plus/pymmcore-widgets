--- conflicted
+++ resolved
@@ -1,11 +1,7 @@
 from __future__ import annotations
 
 import copy
-<<<<<<< HEAD
-from typing import TYPE_CHECKING, Mapping, cast
-=======
-from typing import TYPE_CHECKING
->>>>>>> 3a6c1d5d
+from typing import TYPE_CHECKING, cast
 
 import numpy as np
 from fonticon_mdi6 import MDI6
