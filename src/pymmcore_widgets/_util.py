--- conflicted
+++ resolved
@@ -85,17 +85,6 @@
     return None
 
 
-def _select_output_unit(duration: float) -> tuple[float, str]:
-    if duration < 1.0:
-        return duration * 1000, "ms"
-    elif duration < 60.0:
-        return duration, "sec"
-    elif duration < 3600.0:
-        return duration / 60, "min"
-    else:
-        return duration / 3600, "hours"
-
-
 def block_core(mmcore_events: CMMCoreSignaler | PCoreSignaler) -> ContextManager:
     """Block core signals."""
     if isinstance(mmcore_events, CMMCoreSignaler):
@@ -104,39 +93,7 @@
         return signals_blocked(mmcore_events)  # type: ignore
 
 
-<<<<<<< HEAD
-def fmt_timedelta(time: timedelta) -> str:
-    """Take timedelta and return formatted string.
-
-    Examples
-    --------
-    >>> fmt_timedelta(timedelta(seconds=100))
-    '01 min  40 sec'
-    >>> fmt_timedelta(timedelta(minutes=320, seconds=2500))
-    '06 hours  01 min  40 sec'
-    """
-    d = "day" if time.days == 1 else "days"
-    _time = str(time).replace(f" {d}, ", ":") if time.days >= 1 else f"0:{time!s}"
-    out: list = []
-    keys = ["days", "hours", "min", "sec", "ms"]
-    for i, t in enumerate(_time.split(":")):
-        if i == 3:
-            s = t.split(".")
-            if len(s) == 2:
-                sec = f"{int(s[0]):02d} sec " if int(s[0]) > 0 else ""
-                ms = f"{int(s[1][:3]):03d} ms" if int(s[1][:3]) > 0 else ""
-                out.append(f"{sec}{ms}")
-            else:
-                out.append(f"{int(s[0]):02d} sec") if int(s[0]) > 0 else ""
-        else:
-            out.append(f"{int(float(t)):02d} {keys[i]}") if int(float(t)) > 0 else ""
-    return "  ".join(out)
-
-
 def cast_grid_plan(grid: dict | useq.AnyGridPlan) -> useq.AnyGridPlan | None:
-=======
-def get_grid_type(grid: dict) -> AnyGridPlan | None:
->>>>>>> 30b527c4
     """Get the grid type from the grid_plan."""
     if not grid:
         return None
