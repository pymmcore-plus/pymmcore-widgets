--- conflicted
+++ resolved
@@ -105,8 +105,6 @@
         return signals_blocked(mmcore_events)  # type: ignore
 
 
-<<<<<<< HEAD
-=======
 def fmt_timedelta(time: timedelta) -> str:
     """Take timedelta and return formatted string.
 
@@ -135,7 +133,6 @@
     return "  ".join(out)
 
 
->>>>>>> b8808f6a
 def get_grid_type(grid: dict) -> AnyGridPlan:
     """Get the grid type from the grid_plan."""
     return MDASequence(grid_plan=grid).grid_plan