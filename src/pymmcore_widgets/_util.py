from __future__ import annotations

from datetime import timedelta
from typing import ContextManager, Sequence

from pymmcore_plus import CMMCorePlus
from pymmcore_plus.core.events import CMMCoreSignaler, PCoreSignaler
from qtpy.QtWidgets import (
    QComboBox,
    QDialog,
    QDialogButtonBox,
    QLabel,
    QVBoxLayout,
    QWidget,
)
from superqt.utils import signals_blocked
from useq import AnyGridPlan, MDASequence


class ComboMessageBox(QDialog):
    """Dialog that presents a combo box of `items`."""

    def __init__(
        self,
        items: Sequence[str] = (),
        text: str = "",
        parent: QWidget | None = None,
    ) -> None:
        super().__init__(parent)

        self._combo = QComboBox()
        self._combo.addItems(items)

        btn_box = QDialogButtonBox(
            QDialogButtonBox.StandardButton.Ok | QDialogButtonBox.StandardButton.Cancel
        )
        btn_box.accepted.connect(self.accept)
        btn_box.rejected.connect(self.reject)

        self.setLayout(QVBoxLayout())
        if text:
            self.layout().addWidget(QLabel(text))
        self.layout().addWidget(self._combo)
        self.layout().addWidget(btn_box)

    def currentText(self) -> str:
        """Returns the current QComboBox text."""
        return self._combo.currentText()  # type: ignore [no-any-return]


def guess_channel_group(
    mmcore: CMMCorePlus | None = None, parent: QWidget | None = None
) -> str | None:
    """Try to update the list of channel group choices.

    1. get a list of potential channel groups from pymmcore
    2. if there is only one, use it, if there are > 1, show a dialog box
    """
    mmcore = mmcore or CMMCorePlus.instance()
    candidates = mmcore.getOrGuessChannelGroup()
    if len(candidates) == 1:
        return candidates[0]
    elif candidates:
        dialog = ComboMessageBox(candidates, "Select Channel Group:", parent=parent)
        if dialog.exec_() == dialog.DialogCode.Accepted:
            return dialog.currentText()
    return None


def guess_objective_or_prompt(
    mmcore: CMMCorePlus | None = None, parent: QWidget | None = None
) -> str | None:
    """Try to update the list of objective choices.

    1. get a list of potential objective devices from pymmcore
    2. if there is only one, use it, if there are >1, show a dialog box
    """
    mmcore = mmcore or CMMCorePlus.instance()
    candidates = mmcore.guessObjectiveDevices()
    if len(candidates) == 1:
        return candidates[0]
    elif candidates:
        dialog = ComboMessageBox(candidates, "Select Objective Device:", parent=parent)
        if dialog.exec_() == dialog.DialogCode.Accepted:
            return dialog.currentText()
    return None


def _select_output_unit(duration: float) -> tuple[float, str]:
    if duration < 1.0:
        return duration * 1000, "ms"
    elif duration < 60.0:
        return duration, "sec"
    elif duration < 3600.0:
        return duration / 60, "min"
    else:
        return duration / 3600, "hours"


def block_core(mmcore_events: CMMCoreSignaler | PCoreSignaler) -> ContextManager:
    """Block core signals."""
    if isinstance(mmcore_events, CMMCoreSignaler):
        return mmcore_events.blocked()  # type: ignore
    elif isinstance(mmcore_events, PCoreSignaler):
        return signals_blocked(mmcore_events)  # type: ignore


<<<<<<< HEAD
def print_timedelta(time: timedelta) -> str:
    d = "day" if time.days == 1 else "days"
    _time = str(time).replace(f" {d}, ", ":") if time.days >= 1 else f"0:{str(time)}"
    out: list = []
    keys = ["days", "hours", "min", "sec", "ms"]
    for i, t in enumerate(_time.split(":")):
        if i == 3:
            s = t.split(".")
            if len(s) == 2:
                sec = f"{int(s[0]):02d} sec " if int(s[0]) > 0 else ""
                ms = f"{int(s[1][:3]):03d} ms" if int(s[1][:3]) > 0 else ""
                out.append(f"{sec}{ms}")
            else:
                out.append(f"{int(s[0]):02d} sec") if int(s[0]) > 0 else ""
        else:
            out.append(f"{int(float(t)):02d} {keys[i]}") if int(float(t)) > 0 else ""
    return "  ".join(out)
=======
def get_grid_type(grid: dict) -> AnyGridPlan:
    """Get the grid type from the grid_plan."""
    return MDASequence(grid_plan=grid).grid_plan
>>>>>>> 2ebadeae
<|MERGE_RESOLUTION|>--- conflicted
+++ resolved
@@ -105,7 +105,6 @@
         return signals_blocked(mmcore_events)  # type: ignore
 
 
-<<<<<<< HEAD
 def print_timedelta(time: timedelta) -> str:
     d = "day" if time.days == 1 else "days"
     _time = str(time).replace(f" {d}, ", ":") if time.days >= 1 else f"0:{str(time)}"
@@ -123,8 +122,8 @@
         else:
             out.append(f"{int(float(t)):02d} {keys[i]}") if int(float(t)) > 0 else ""
     return "  ".join(out)
-=======
+
+
 def get_grid_type(grid: dict) -> AnyGridPlan:
     """Get the grid type from the grid_plan."""
-    return MDASequence(grid_plan=grid).grid_plan
->>>>>>> 2ebadeae
+    return MDASequence(grid_plan=grid).grid_plan