--- conflicted
+++ resolved
@@ -1,12 +1,8 @@
 from __future__ import annotations
 
-<<<<<<< HEAD
 import contextlib
+from datetime import timedelta
 from typing import TYPE_CHECKING, ContextManager, Sequence
-=======
-from datetime import timedelta
-from typing import ContextManager, Sequence
->>>>>>> 7825724e
 
 from pydantic import ValidationError
 from pymmcore_plus import CMMCorePlus
@@ -128,7 +124,6 @@
         return signals_blocked(mmcore_events)  # type: ignore
 
 
-<<<<<<< HEAD
 def get_grid_type(grid: GridDict) -> AnyGridPlan:
     """Get the grid type from the grid_plan."""
     with contextlib.suppress(ValidationError):
@@ -138,7 +133,8 @@
     with contextlib.suppress(ValidationError):
         return NoGrid()
     return NoGrid()
-=======
+
+
 def print_timedelta(time: timedelta) -> str:
     d = "day" if time.days == 1 else "days"
     _time = str(time).replace(f" {d}, ", ":") if time.days >= 1 else f"0:{str(time)}"
@@ -153,5 +149,4 @@
                 out.append(f"{int(s[0]):02d} sec  000 ms")
         else:
             out.append(f"{int(float(t)):02d} {keys[i]}")
-    return "  ".join(out)
->>>>>>> 7825724e
+    return "  ".join(out)