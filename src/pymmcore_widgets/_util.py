--- conflicted
+++ resolved
@@ -1,13 +1,7 @@
-<<<<<<< HEAD
-from typing import Literal, Optional, Sequence, Tuple
-
-from pymmcore_plus import CMMCorePlus
-=======
-from typing import ContextManager, Optional, Sequence, Union
+from typing import ContextManager, Literal, Optional, Sequence, Tuple, Union
 
 from pymmcore_plus import CMMCorePlus
 from pymmcore_plus.core.events import CMMCoreSignaler, PCoreSignaler
->>>>>>> 024c0e0a
 from qtpy.QtWidgets import (
     QComboBox,
     QDialog,
@@ -51,7 +45,6 @@
         return self._combo.currentText()  # type: ignore [no-any-return]
 
 
-<<<<<<< HEAD
 def guess_channel_group(
     core: Optional[CMMCorePlus] = None, parent: Optional[QWidget] = None
 ) -> Optional[str]:
@@ -66,7 +59,11 @@
         return candidates[0]
     elif candidates:
         dialog = ComboMessageBox(candidates, "Select Channel Group:", parent=parent)
-=======
+        if dialog.exec_() == dialog.DialogCode.Accepted:
+            return dialog.currentText()
+    return None
+
+
 def guess_objective_or_prompt(
     core: Optional[CMMCorePlus] = None, parent: Optional[QWidget] = None
 ) -> Optional[str]:
@@ -81,13 +78,11 @@
         return candidates[0]
     elif candidates:
         dialog = ComboMessageBox(candidates, "Select Objective Device:", parent=parent)
->>>>>>> 024c0e0a
         if dialog.exec_() == dialog.DialogCode.Accepted:
             return dialog.currentText()
     return None
 
 
-<<<<<<< HEAD
 def _time_in_sec(value: float, input_unit: Literal["ms", "min", "hours"]) -> float:
     if input_unit == "ms":
         return value / 1000
@@ -106,11 +101,11 @@
         return duration / 60, "min"
     else:
         return duration / 3600, "hours"
-=======
+
+
 def block_core(mmcore_events: Union[CMMCoreSignaler, PCoreSignaler]) -> ContextManager:
     """Block core signals."""
     if isinstance(mmcore_events, CMMCoreSignaler):
         return mmcore_events.blocked()  # type: ignore
     elif isinstance(mmcore_events, PCoreSignaler):
-        return signals_blocked(mmcore_events)  # type: ignore
->>>>>>> 024c0e0a
+        return signals_blocked(mmcore_events)  # type: ignore