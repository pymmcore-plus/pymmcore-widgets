from typing import ContextManager, Optional, Sequence, Union

<<<<<<< HEAD
=======
from pymmcore_plus import CMMCorePlus
>>>>>>> 024c0e0a
from pymmcore_plus.core.events import CMMCoreSignaler, PCoreSignaler
from qtpy.QtWidgets import (
    QComboBox,
    QDialog,
    QDialogButtonBox,
    QLabel,
    QVBoxLayout,
    QWidget,
)
from superqt.utils import signals_blocked


class ComboMessageBox(QDialog):
    """Dialog that presents a combo box of `items`."""

    def __init__(
        self,
        items: Sequence[str] = (),
        text: str = "",
        parent: Optional[QWidget] = None,
    ) -> None:
        super().__init__(parent)

        self._combo = QComboBox()
        self._combo.addItems(items)

        btn_box = QDialogButtonBox(
            QDialogButtonBox.StandardButton.Ok
            | QDialogButtonBox.StandardButton.Cancel  # noqa
        )
        btn_box.accepted.connect(self.accept)
        btn_box.rejected.connect(self.reject)

        self.setLayout(QVBoxLayout())
        if text:
            self.layout().addWidget(QLabel(text))
        self.layout().addWidget(self._combo)
        self.layout().addWidget(btn_box)

    def currentText(self) -> str:
        """Returns the current QComboBox text."""
        return self._combo.currentText()  # type: ignore [no-any-return]


<<<<<<< HEAD
=======
def guess_objective_or_prompt(
    core: Optional[CMMCorePlus] = None, parent: Optional[QWidget] = None
) -> Optional[str]:
    """Try to update the list of objective choices.

    1. get a list of potential objective devices from pymmcore
    2. if there is only one, use it, if there are >1, show a dialog box
    """
    core = core or CMMCorePlus.instance()
    candidates = core.guessObjectiveDevices()
    if len(candidates) == 1:
        return candidates[0]
    elif candidates:
        dialog = ComboMessageBox(candidates, "Select Objective Device:", parent=parent)
        if dialog.exec_() == dialog.DialogCode.Accepted:
            return dialog.currentText()
    return None


>>>>>>> 024c0e0a
def block_core(mmcore_events: Union[CMMCoreSignaler, PCoreSignaler]) -> ContextManager:
    """Block core signals."""
    if isinstance(mmcore_events, CMMCoreSignaler):
        return mmcore_events.blocked()  # type: ignore
    elif isinstance(mmcore_events, PCoreSignaler):
        return signals_blocked(mmcore_events)  # type: ignore<|MERGE_RESOLUTION|>--- conflicted
+++ resolved
@@ -1,9 +1,6 @@
 from typing import ContextManager, Optional, Sequence, Union
 
-<<<<<<< HEAD
-=======
 from pymmcore_plus import CMMCorePlus
->>>>>>> 024c0e0a
 from pymmcore_plus.core.events import CMMCoreSignaler, PCoreSignaler
 from qtpy.QtWidgets import (
     QComboBox,
@@ -48,8 +45,6 @@
         return self._combo.currentText()  # type: ignore [no-any-return]
 
 
-<<<<<<< HEAD
-=======
 def guess_objective_or_prompt(
     core: Optional[CMMCorePlus] = None, parent: Optional[QWidget] = None
 ) -> Optional[str]:
@@ -69,7 +64,6 @@
     return None
 
 
->>>>>>> 024c0e0a
 def block_core(mmcore_events: Union[CMMCoreSignaler, PCoreSignaler]) -> ContextManager:
     """Block core signals."""
     if isinstance(mmcore_events, CMMCoreSignaler):
