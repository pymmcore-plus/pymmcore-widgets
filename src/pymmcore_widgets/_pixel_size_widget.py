--- conflicted
+++ resolved
@@ -46,13 +46,9 @@
         "delete": "Delete",
     }
 
-<<<<<<< HEAD
-    def __init__(self, core: CMMCorePlus, parent: Optional[QWidget] = None) -> None:
-=======
     def __init__(
         self, mmcore: CMMCorePlus, parent: Optional[QtW.QWidget] = None
     ) -> None:
->>>>>>> dc15f914
         super().__init__(parent)
         self._mmc = mmcore
         hh = self.horizontalHeader()
