--- conflicted
+++ resolved
@@ -55,13 +55,9 @@
         vh = self.verticalHeader()
         vh.setVisible(False)
         vh.setSectionResizeMode(hh.ResizeMode.Stretch)
-<<<<<<< HEAD
         self.setSelectionBehavior(QAbstractItemView.SelectItems)
         self.setDragDropMode(QAbstractItemView.NoDragDrop)
-=======
-        self.setSelectionBehavior(QtW.QAbstractItemView.SelectItems)
-        self.setDragDropMode(QtW.QAbstractItemView.NoDragDrop)
->>>>>>> c1be5538
+
 
     def _rebuild(
         self, obj_dev: str, _cam_mag_dict: Dict[str, Tuple[float, float]] = None  # type: ignore # noqa:E501
