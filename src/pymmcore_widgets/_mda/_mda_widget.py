--- conflicted
+++ resolved
@@ -368,15 +368,12 @@
             ]
         )
 
-<<<<<<< HEAD
         z_plan = self.stack_widget.value() if self.z_cbox.isChecked() else NoZ()
 
         time_plan = self.time_widget.value() if self._uses_time() else NoT()
 
-=======
         _, _, width, height = self._mmc.getROI()
         fov = (width * self._mmc.getPixelSizeUm(), height * self._mmc.getPixelSizeUm())
->>>>>>> e6e30a0b
         stage_positions: list[PositionDict] = []
         if self.p_cbox.isChecked():
             for p in self.position_widget.value():
@@ -393,13 +390,9 @@
         if not stage_positions:
             stage_positions = self._get_current_position()
 
-<<<<<<< HEAD
         grid_plan = self.grid_widget.value() if self.g_cbox.isChecked() else NoGrid()
 
-        return MDASequence(
-=======
         sequence = MDASequence(
->>>>>>> e6e30a0b
             axis_order=self.buttons_wdg.acquisition_order_comboBox.currentText(),
             channels=channels,
             stage_positions=stage_positions,
