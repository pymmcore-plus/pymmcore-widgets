from __future__ import annotations

import warnings
from datetime import timedelta
from pathlib import Path
from typing import TYPE_CHECKING

from pymmcore_plus import CMMCorePlus
from qtpy.QtCore import Qt
from qtpy.QtWidgets import (
    QCheckBox,
    QFileDialog,
    QHBoxLayout,
    QScrollArea,
    QSizePolicy,
    QVBoxLayout,
    QWidget,
)
from useq import MDASequence

from .._util import fmt_timedelta
from ._channel_table_widget import ChannelTable
from ._checkable_tabwidget_widget import CheckableTabWidget
from ._general_mda_widgets import (
    _AcquisitionOrderWidget,
    _MDAControlButtons,
    _MDATimeLabel,
    _SaveLoadSequenceWidget,
)
from ._grid_widget import GridWidget
from ._positions_table_widget import PositionTable
from ._time_plan_widget import TimePlanWidget
from ._zstack_widget import ZStackWidget

if TYPE_CHECKING:
    from typing_extensions import TypedDict

    class PositionDict(TypedDict, total=False):
        """Position dictionary."""

        x: float | None
        y: float | None
        z: float | None
        name: str | None
        sequence: MDASequence | None


LBL_SIZEPOLICY = QSizePolicy(QSizePolicy.Policy.Fixed, QSizePolicy.Policy.Fixed)


class Grid(GridWidget):
    """Sunclass GridWidget to emit valueChanged when grid is changed."""

    def __init__(self, parent: QWidget | None = None):
        super().__init__(parent=parent)

        self.layout().itemAt(2).widget().hide()

    def _update_info(self) -> None:
        super()._update_info()
        self.valueChanged.emit(self.value())


class MDAWidget(QWidget):
    """A Multi-dimensional acquisition Widget.

    The `MDAWidget` provides a GUI to construct a
    [`useq.MDASequence`](https://github.com/tlambert03/useq-schema) object.
    If the `include_run_button` parameter is set to `True`, a "run" button is added
    to the GUI and, when clicked, the generated
    [`useq.MDASequence`](https://github.com/tlambert03/useq-schema)
    is passed to the
    [`CMMCorePlus.instance`][pymmcore_plus.core._mmcore_plus.CMMCorePlus.run_mda]
    method and the acquisition
    is executed.

    Parameters
    ----------
    parent : QWidget | None
        Optional parent widget, by default None.
    include_run_button: bool
        By default, `False`. If `True`, a "run" button is added to the widget.
        The acquisition defined by the
        [`useq.MDASequence`](https://github.com/tlambert03/useq-schema)
        built through the widget is executed when clicked.
    mmcore : CMMCorePlus | None
        Optional [`pymmcore_plus.CMMCorePlus`][] micromanager core.
        By default, None. If not specified, the widget will use the active
        (or create a new)
        [`CMMCorePlus.instance`][pymmcore_plus.core._mmcore_plus.CMMCorePlus.instance].
    """

    def __init__(
        self,
        *,
        parent: QWidget | None = None,
        include_run_button: bool = False,
        mmcore: CMMCorePlus | None = None,
    ) -> None:
        super().__init__(parent=parent)

        self._mmc = mmcore or CMMCorePlus.instance()
        self._include_run_button = include_run_button

        # LAYOUT
        central_layout = QVBoxLayout()
        central_layout.setSpacing(7)
        central_layout.setContentsMargins(10, 10, 10, 10)

        # main TabWidget
        self._tab = CheckableTabWidget(change_tab_on_check=False, movable=False)

        # Channels, Time, Z Stack, Positions and Grid widgets
        self.channel_widget = ChannelTable()
        self.time_widget = TimePlanWidget()
        self.stack_widget = ZStackWidget()
        self.stack_widget.setFixedHeight(self.stack_widget.minimumSizeHint().height())
        self.position_widget = PositionTable()
        self.grid_widget = Grid()
        self.grid_widget.valueChanged.connect(self._update_total_time)
        self.grid_widget.layout().itemAt(
            self.grid_widget.layout().count() - 1
        ).widget().hide()  # hide add grid button
        self.grid_widget.setFixedHeight(self.grid_widget.sizeHint().height())

        # place widgets in a QWidget to control tab layout content margins
        wdgs = [
            (self.channel_widget, "Channels"),
            (self.stack_widget, "Z Stack"),
            (self.position_widget, "Positions"),
            (self.time_widget, "Time"),
            (self.grid_widget, "Grid"),
        ]
        for widget, title in wdgs:
            self._tab.addTab(widget, title)

        # assign checkboxes to a variable
        self.ch_cbox = self._get_checkbox(0)
        self.z_cbox = self._get_checkbox(1)
        self.p_cbox = self._get_checkbox(2)
        self.t_cbox = self._get_checkbox(3)
        self.g_cbox = self._get_checkbox(4)

        # info time label and buttons widgets
        self.time_lbl = _MDATimeLabel()

        # savle load widget
        self._save_load = _SaveLoadSequenceWidget()
        self._save_load._save_button.clicked.connect(self._save_sequence)
        self._save_load._load_button.clicked.connect(self._load_sequence)

        # Acquisition order widget
        self.acquisition_order_widget = _AcquisitionOrderWidget()
        acq_order_run_layout = QHBoxLayout()
        acq_order_run_layout.addWidget(self.acquisition_order_widget)

        # add widgets to layout
        central_layout.addWidget(self._tab)
        central_layout.addWidget(self._save_load)
        self._central_widget = QWidget()
        self._central_widget.setLayout(central_layout)

        scroll = QScrollArea()
        scroll.setWidgetResizable(True)
        scroll.setAlignment(Qt.AlignmentFlag.AlignCenter)
        scroll.setWidget(self._central_widget)

        self.setLayout(QVBoxLayout())
        self.layout().setSpacing(10)
        self.layout().setContentsMargins(10, 10, 10, 10)
        self.layout().addWidget(scroll)
        self.layout().addWidget(self.time_lbl)
        self.layout().addLayout(acq_order_run_layout)

        # CONNECTIONS
        # connect tabs changed signal
        self._tab.currentChanged.connect(self._on_tab_changed)
        # connect Channels, Time, Z Stack, Positions and Grid widgets
        self.channel_widget.valueChanged.connect(self._enable_run_btn)
        self.channel_widget.valueChanged.connect(self._update_total_time)
        self.channel_widget._advanced_cbox.toggled.connect(self._update_total_time)
        self.time_widget.valueChanged.connect(self._update_total_time)
        self.stack_widget.valueChanged.connect(self._update_total_time)
        self.position_widget._advanced_cbox.toggled.connect(self._update_total_time)
        self.position_widget.valueChanged.connect(self._update_total_time)
        # below not using lambda with position_widget below because it would cause
        # problems in closing the widget (see conftest _run_after_each_test fixture)
        self.position_widget.valueChanged.connect(self._on_positions_tab_changed)
        # connect tab checkboxes
        self.ch_cbox.toggled.connect(self._enable_run_btn)
        self.ch_cbox.toggled.connect(self._update_total_time)
        self.z_cbox.toggled.connect(self._update_total_time)
        self.t_cbox.toggled.connect(self._update_total_time)
        self.p_cbox.toggled.connect(self._update_total_time)
        # not using lambda with p_cbox below because it would cause problems in closing
        # the widget (see conftest _run_after_each_test fixture)
        self.p_cbox.toggled.connect(self._on_positions_tab_changed)
        self.g_cbox.toggled.connect(self._update_total_time)
        # connect mmcore signals
        self._mmc.mda.events.sequenceStarted.connect(self._on_mda_started)
        self._mmc.mda.events.sequenceFinished.connect(self._on_mda_finished)
        self._mmc.events.systemConfigurationLoaded.connect(self._on_sys_cfg_loaded)
        self._mmc.events.configSet.connect(self._on_config_set)
        self._mmc.events.configGroupChanged.connect(self._on_config_set)
        self._mmc.events.channelGroupChanged.connect(self._enable_run_btn)
        # connect run button
        if self._include_run_button:
            self.buttons_wdg = _MDAControlButtons()
            self.buttons_wdg.run_button.clicked.connect(self._on_run_clicked)
            self.buttons_wdg.run_button.show()
            # connect buttons
            self.buttons_wdg.pause_button.released.connect(self._mmc.mda.toggle_pause)
            self.buttons_wdg.cancel_button.released.connect(self._mmc.mda.cancel)
            acq_order_run_layout.addWidget(self.buttons_wdg)

        self._on_sys_cfg_loaded()

        self.destroyed.connect(self._disconnect)

    def _on_sys_cfg_loaded(self) -> None:
        self._enable_run_btn()

    def _on_config_set(self, group: str, preset: str) -> None:
        if group != self._mmc.getChannelGroup():
            return
        self._enable_run_btn()

    def _on_channel_group_changed(self, group: str) -> None:
        self._enable_run_btn()

    def _get_checkbox(self, tab_index: int) -> QCheckBox:
        """Return the checkbox of the tab at the given index."""
        return self._tab.tabBar().tabButton(tab_index, self._tab.checkbox_position)

    def _on_tab_changed(self, index: int) -> None:
        """Enable/disable 'Absolute' grid modes if multiple positions are selected."""
        if index not in {2, 4}:
            return
        _has_positions = bool(
            self.p_cbox.isChecked() and self.position_widget._table.rowCount() > 1
        )
        self.grid_widget.tab.setTabEnabled(1, not _has_positions)
        self.grid_widget.tab.setTabEnabled(2, not _has_positions)

    def _on_positions_tab_changed(self) -> None:
        # not using .connect(lambda: self._on_tab_changed(2))
        # because it would cause problems in closing the widget
        # (see conftest _run_after_each_test fixture)
        self._on_tab_changed(2)

    def _enable_run_btn(self) -> None:
        """Enable run button.

        ...if there is a channel group and a preset selected or the channel checkbox
        is checked and there is at least one channel selected.
        """
        if not self._include_run_button:
            return

        if self._mmc.getChannelGroup() and self._mmc.getCurrentConfig(
            self._mmc.getChannelGroup()
        ):
            if self.ch_cbox.isChecked() and not self.channel_widget._table.rowCount():
                self.buttons_wdg.run_button.setEnabled(False)
            else:
                self.buttons_wdg.run_button.setEnabled(True)
        elif not self.ch_cbox.isChecked() or not self.channel_widget._table.rowCount():
            self.buttons_wdg.run_button.setEnabled(False)
        else:
            self.buttons_wdg.run_button.setEnabled(True)

    def _enable_widgets(self, enable: bool) -> None:
        self.acquisition_order_widget.acquisition_order_comboBox.setEnabled(enable)
        for i in range(self._tab.count()):
            self._get_checkbox(i).setEnabled(enable)
            self._tab.widget(i).setEnabled(
                enable if self._get_checkbox(i).isChecked() else False
            )

    def _on_mda_started(self) -> None:
        self._enable_widgets(False)

    def _on_mda_finished(self) -> None:
        self._enable_widgets(True)

    def set_state(self, state: dict | MDASequence | str | Path) -> None:
        """Set current state of MDA widget.

        Parameters
        ----------
        state : dict | MDASequence | str | Path
            MDASequence state in the form of a dict, MDASequence object, or a str or
            Path pointing to a sequence.yaml file
        """
        # TODO: prevent _update_total_time from being called until
        # all subcomponents have been set

        # sourcery skip: low-code-quality
        if isinstance(state, (str, Path)):
            state = MDASequence.parse_file(state)
        elif isinstance(state, dict):
            state = MDASequence(**state)
        if not isinstance(state, MDASequence):
            raise TypeError("state must be an MDASequence, dict, or yaml file")

        self.acquisition_order_widget.acquisition_order_comboBox.setCurrentText(
            state.axis_order
        )

        # set channel table
        if state.channels:
            self.ch_cbox.setChecked(True)
            self.channel_widget.set_state([c.dict() for c in state.channels])
        else:
            self.ch_cbox.setChecked(False)

        # set z stack
        if state.z_plan:
            self.z_cbox.setChecked(True)
            self.stack_widget.set_state(state.z_plan.dict())
        else:
            self.z_cbox.setChecked(False)

        # set time
        if state.time_plan:
            self.t_cbox.setChecked(True)
            self.time_widget.set_state(state.time_plan.dict())
        else:
            self.t_cbox.setChecked(False)

        # set stage positions
        if state.stage_positions:
            self.p_cbox.setChecked(True)
            self.position_widget.set_state(list(state.stage_positions))
        else:
            self.p_cbox.setChecked(False)

        # set grid
        if state.grid_plan:
            self.g_cbox.setChecked(True)
            self.grid_widget.set_state(state.grid_plan)
        else:
            self.g_cbox.setChecked(False)

    def get_state(self) -> MDASequence:
        """Get current state of widget and build a useq.MDASequence.

        Returns
        -------
        useq.MDASequence
        """
        channels = (
            self.channel_widget.value()
            if self.ch_cbox.isChecked()
            else [
                {
                    "config": self._mmc.getCurrentConfig(self._mmc.getChannelGroup()),
                    "group": self._mmc.getChannelGroup(),
                    "exposure": self._mmc.getExposure(),
                    "z_offset": 0.0,
                    "do_stack": True,
                    "acquire_every": 1,
                }
            ]
        )

        stage_positions: list[PositionDict] = []
        if self.p_cbox.isChecked():
            for p in self.position_widget.value():
                if p.get("sequence"):
                    p_sequence = MDASequence(**p.get("sequence"))  # type: ignore
                    p_sequence = p_sequence.replace(
                        axis_order=self.acquisition_order_widget.acquisition_order_comboBox.currentText()
                    )
                    p_sequence.set_fov_size(self._get_fov_size())
                    p["sequence"] = p_sequence
                stage_positions.append(p)

        if not stage_positions:
            stage_positions = self._get_current_position()

        z_plan = self.stack_widget.value() if self.z_cbox.isChecked() else None
        time_plan = self.time_widget.value() if self._uses_time() else None
        grid_plan = self.grid_widget.value() if self.g_cbox.isChecked() else None

        update_kwargs: dict = {}
        if z_plan is not None:
            update_kwargs["z_plan"] = z_plan
        if time_plan is not None:
            update_kwargs["time_plan"] = time_plan
        if grid_plan is not None:
            update_kwargs["grid_plan"] = grid_plan

        mda = MDASequence(
            axis_order=(
                self.acquisition_order_widget.acquisition_order_comboBox.currentText()
            ),
            channels=channels,
            stage_positions=stage_positions,
            **update_kwargs,
        )
        mda.set_fov_size(self._get_fov_size())
        return mda

    def _get_fov_size(self) -> tuple[float, float]:
        """Return image width and height in micron to be used for the grid plan."""
        if px := self._mmc.getPixelSizeUm():
            _, _, widtgh, height = self._mmc.getROI()
            return (widtgh * px, height * px)
        return (1.0, 1.0)

    def _get_current_position(self) -> list[PositionDict]:
        return [
            {
                "name": "Pos000",
                "x": (
                    self._mmc.getXPosition() if self._mmc.getXYStageDevice() else None
                ),
                "y": (
                    self._mmc.getYPosition() if self._mmc.getXYStageDevice() else None
                ),
                "z": (self._mmc.getZPosition() if self._mmc.getFocusDevice() else None),
            }
        ]

    def _on_run_clicked(self) -> None:
        """Run the MDA sequence experiment."""
        # construct a `useq.MDASequence` object from the values inserted in the widget
        experiment = self.get_state()
        # run the MDA experiment asynchronously
        self._mmc.run_mda(experiment)
        return

    def _save_sequence(self) -> None:
        """Save the current MDA sequence to a json file."""
        (dir_file, _) = QFileDialog.getSaveFileName(
            self, "Saving directory and filename.", "", "json(*.json)"
        )
        if not dir_file:
            return

        with open(str(dir_file), "w") as file:
            file.write(self.get_state().json())

    def _load_sequence(self) -> None:
        """Load a MDAsequence json file into the widget."""
        (filename, _) = QFileDialog.getOpenFileName(
            self, "Select a MDAsequence json file.", "", "json(*.json)"
        )
        if filename:
            import json

            with open(filename) as file:
                self.set_state(json.load(file))

    def _on_time_toggled(self, checked: bool) -> None:
        """Hide the warning if the time groupbox is unchecked."""
        if not checked and self.time_widget._warning_widget.isVisible():
            self.time_widget.setWarningVisible(False)
        else:
            self._update_total_time()

    def _uses_time(self) -> bool:
        """Hacky method to check whether the timebox is selected with any timepoints."""
        has_phases = self.time_widget._table.rowCount()
        return bool(self.t_cbox.isChecked() and has_phases)

    def _uses_autofocus(self) -> bool:
        return bool(self.p_cbox.isChecked() and self.position_widget._use_af())

    def _update_total_time(self) -> None:
        """Calculate the minimum total acquisition time info."""
        # TODO: fix me!!!!!
        if self._mmc.getChannelGroup() and self._mmc.getCurrentConfig(
            self._mmc.getChannelGroup()
        ):
            if self.ch_cbox.isChecked() and not self.channel_widget._table.rowCount():
                self.time_lbl._total_time_lbl.setText(
                    "Minimum total acquisition time: 0 sec."
                )
                return

        elif not self.ch_cbox.isChecked() or not self.channel_widget._table.rowCount():
            self.time_lbl._total_time_lbl.setText(
                "Minimum total acquisition time: 0 sec."
            )
            return

        total_time: float = 0.0
        _per_timepoints: dict[int, float] = {}
        t_per_tp_msg = ""
        _uses_time = self._uses_time()

        for e in self.get_state():
            if e.exposure is None:
                continue

            total_time = total_time + (e.exposure / 1000)
            if _uses_time:
                _t = e.index["t"]
                _exp = e.exposure / 1000
                _per_timepoints[_t] = _per_timepoints.get(_t, 0) + _exp

        if _per_timepoints:
            time_value = self.time_widget.value()

            intervals = []
            for phase in time_value["phases"]:  # type: ignore
                interval = phase["interval"].total_seconds()
                intervals.append(interval)
                if phase.get("loops") is not None:
                    total_time = total_time + (phase["loops"] - 1) * interval
                else:
                    total_time = total_time + phase["duration"].total_seconds()

            # check if the interval(s) is smaller than the sum of the exposure times
            sum_ch_exp = sum(
                (c["exposure"] / 1000)
                for c in self.channel_widget.value()
                if c["exposure"] is not None
            )
            for i in intervals:
                if 0 < i < sum_ch_exp:
                    self.time_widget.setWarningVisible(True)
                    break
                else:
                    self.time_widget.setWarningVisible(False)

            # group by time
            _group_by_time: dict[float, list[int]] = {
                n: [k for k in _per_timepoints if _per_timepoints[k] == n]
                for n in set(_per_timepoints.values())
            }

            t_per_tp_msg = "Minimum acquisition time per timepoint: "

            if len(_group_by_time) == 1:
                t_per_tp_msg = (
                    f"\n{t_per_tp_msg}"
                    f"{fmt_timedelta(timedelta(seconds=_per_timepoints[0]))}"
                )
            else:
                acq_min = timedelta(seconds=min(_per_timepoints.values()))
                t_per_tp_msg = (
                    f"\n{t_per_tp_msg}{fmt_timedelta(acq_min)}"
                    if self._uses_time()
                    else ""
                )
        else:
            t_per_tp_msg = ""
            self.time_widget.setWarningVisible(False)

        _min_tot_time = (
            "Minimum total acquisition time: "
            f"{fmt_timedelta(timedelta(seconds=total_time))}"
        )
        self.time_lbl._total_time_lbl.setText(f"{_min_tot_time}{t_per_tp_msg}")

    def _disconnect(self) -> None:
        self._mmc.mda.events.sequenceStarted.disconnect(self._on_mda_started)
        self._mmc.mda.events.sequenceFinished.disconnect(self._on_mda_finished)
        self._mmc.events.systemConfigurationLoaded.disconnect(self._on_sys_cfg_loaded)
        self._mmc.events.configSet.disconnect(self._on_config_set)
        self._mmc.events.configGroupChanged.disconnect(self._on_config_set)
<<<<<<< HEAD
        self._mmc.events.channelGroupChanged.disconnect(self._on_channel_group_changed)

    # DEPRECATIONS

    @property
    def channel_groupbox(self) -> ChannelTable:
        warnings.warn(
            "MDAWidget.channel_groupbox has been renamed to MDAWidget.channel_widget. "
            "In the future, this will raise an exception.",
            DeprecationWarning,
            stacklevel=2,
        )
        self.channel_widget.isChecked = lambda: _is_checked(self.channel_widget)
        return self.channel_widget

    @property
    def position_groupbox(self) -> PositionTable:
        warnings.warn(
            "MDAWidget.position_groupbox has been renamed to MDAWidget.position_widget."
            " In the future, this will raise an exception.",
            DeprecationWarning,
            stacklevel=2,
        )
        self.position_widget.isChecked = lambda: _is_checked(self.position_widget)
        return self.position_widget

    @property
    def time_groupbox(self) -> ChannelTable:
        warnings.warn(
            "MDAWidget.time_groupbox has been renamed to MDAWidget.time_widget. "
            "In the future, this will raise an exception.",
            DeprecationWarning,
            stacklevel=2,
        )
        self.time_widget.isChecked = lambda: _is_checked(self.time_widget)
        return self.time_widget

    @property
    def stack_groupbox(self) -> PositionTable:
        warnings.warn(
            "MDAWidget.stack_groupbox has been renamed to MDAWidget.stack_widget."
            " In the future, this will raise an exception.",
            DeprecationWarning,
            stacklevel=2,
        )
        self.stack_widget.isChecked = lambda: _is_checked(self.stack_widget)
        return self.stack_widget


def _is_checked(self: QWidget) -> bool:
    from qtpy.QtWidgets import QTabWidget

    p = self.parent()
    tab = None
    while p:
        if isinstance(p, QTabWidget):
            tab = p
            break
        p = p.parent()
    if not tab:
        return False
    my_idx = tab.indexOf(self)
    chbox = tab.tabBar().tabButton(my_idx, tab.checkbox_position)
    return chbox.isChecked()  # type: ignore
=======
        self._mmc.events.channelGroupChanged.disconnect(self._enable_run_btn)
>>>>>>> 6193121c
<|MERGE_RESOLUTION|>--- conflicted
+++ resolved
@@ -562,8 +562,8 @@
         self._mmc.events.systemConfigurationLoaded.disconnect(self._on_sys_cfg_loaded)
         self._mmc.events.configSet.disconnect(self._on_config_set)
         self._mmc.events.configGroupChanged.disconnect(self._on_config_set)
-<<<<<<< HEAD
         self._mmc.events.channelGroupChanged.disconnect(self._on_channel_group_changed)
+        self._mmc.events.channelGroupChanged.disconnect(self._enable_run_btn)
 
     # DEPRECATIONS
 
@@ -626,7 +626,4 @@
         return False
     my_idx = tab.indexOf(self)
     chbox = tab.tabBar().tabButton(my_idx, tab.checkbox_position)
-    return chbox.isChecked()  # type: ignore
-=======
-        self._mmc.events.channelGroupChanged.disconnect(self._enable_run_btn)
->>>>>>> 6193121c
+    return chbox.isChecked()  # type: ignore