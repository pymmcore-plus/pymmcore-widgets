from __future__ import annotations

from datetime import timedelta
from pathlib import Path
from typing import TYPE_CHECKING

from pymmcore_plus import CMMCorePlus
from qtpy.QtCore import Qt
from qtpy.QtWidgets import (
    QCheckBox,
    QFileDialog,
    QHBoxLayout,
    QScrollArea,
    QSizePolicy,
    QSpacerItem,
    QVBoxLayout,
    QWidget,
)
from useq import MDASequence

from .._util import fmt_timedelta
from ._channel_table_widget import ChannelTable
from ._checkable_tabwidget_widget import CheckableTabWidget
from ._general_mda_widgets import (
    SaveLoadSequenceWidget,
    _AcquisitionOrderWidget,
    _MDAControlButtons,
    _MDATimeLabel,
)
from ._grid_widget import GridWidget
from ._positions_table_widget import PositionTable
from ._time_plan_widget import TimePlanWidget
from ._zstack_widget import ZStackWidget

if TYPE_CHECKING:
    from typing_extensions import TypedDict

    class PositionDict(TypedDict, total=False):
        """Position dictionary."""

        x: float | None
        y: float | None
        z: float | None
        name: str | None
        sequence: MDASequence | None


LBL_SIZEPOLICY = QSizePolicy(QSizePolicy.Policy.Fixed, QSizePolicy.Policy.Fixed)


class Grid(GridWidget):
    """Sunclass GridWidget to emit valueChanged when grid is changed."""

    def __init__(self, parent: QWidget | None = None):
        super().__init__(parent=parent)

        self.layout().itemAt(2).widget().hide()

    def _update_info(self) -> None:
        super()._update_info()
        self.valueChanged.emit(self.value())


class MDAWidget(QWidget):
    """A Multi-dimensional acquisition Widget.

    The `MDAWidget` provides a GUI to construct a
    [`useq.MDASequence`](https://github.com/tlambert03/useq-schema) object.
    If the `include_run_button` parameter is set to `True`, a "run" button is added
    to the GUI and, when clicked, the generated
    [`useq.MDASequence`](https://github.com/tlambert03/useq-schema)
    is passed to the
    [`CMMCorePlus.instance`][pymmcore_plus.core._mmcore_plus.CMMCorePlus.run_mda]
    method and the acquisition
    is executed.

    Parameters
    ----------
    parent : QWidget | None
        Optional parent widget, by default None.
    include_run_button: bool
        By default, `False`. If `True`, a "run" button is added to the widget.
        The acquisition defined by the
        [`useq.MDASequence`](https://github.com/tlambert03/useq-schema)
        built through the widget is executed when clicked.
    mmcore : CMMCorePlus | None
        Optional [`pymmcore_plus.CMMCorePlus`][] micromanager core.
        By default, None. If not specified, the widget will use the active
        (or create a new)
        [`CMMCorePlus.instance`][pymmcore_plus.core._mmcore_plus.CMMCorePlus.instance].
    """

    def __init__(
        self,
        *,
        parent: QWidget | None = None,
        include_run_button: bool = False,
        mmcore: CMMCorePlus | None = None,
    ) -> None:
        super().__init__(parent=parent)

        self._mmc = mmcore or CMMCorePlus.instance()
        self._include_run_button = include_run_button

        # LAYOUT
        central_layout = QVBoxLayout()
        central_layout.setSpacing(7)
        central_layout.setContentsMargins(10, 10, 10, 10)

        # main TabWidget
        self._tab = CheckableTabWidget(change_tab_on_check=False, movable=False)

        # Channels, Time, Z Stack, Positions and Grid widgets
        self.channel_widget = ChannelTable()
        self.time_widget = TimePlanWidget()
        self.stack_widget = ZStackWidget()
        self.stack_widget.setFixedHeight(self.stack_widget.minimumSizeHint().height())
        self.position_widget = PositionTable()
        self.grid_widget = Grid()
        self.grid_widget.valueChanged.connect(self._update_total_time)
        self.grid_widget.layout().itemAt(
            self.grid_widget.layout().count() - 1
        ).widget().hide()  # hide add grid button
        self.grid_widget.setFixedHeight(self.grid_widget.sizeHint().height())

        # place widgets in a QWidget to control tab layout content margins
        wdgs = [
            (self.channel_widget, "Channels", False),
            (self.stack_widget, "Z Stack", True),
            (self.position_widget, "Positions", False),
            (self.time_widget, "Time", False),
            (self.grid_widget, "Grid", True),
        ]
        for w, n, b in wdgs:
            self._tab.addTab(self._make_qwidget(w, b), n)

        # assign checkboxes to a variable
        self.ch_cbox = self._get_checkbox(0)
        self.z_cbox = self._get_checkbox(1)
        self.p_cbox = self._get_checkbox(2)
        self.t_cbox = self._get_checkbox(3)
        self.g_cbox = self._get_checkbox(4)

        # info time label and buttons widgets
        self.time_lbl = _MDATimeLabel()

        # savle load widget
        self._save_load = SaveLoadSequenceWidget()
        self._save_load._save_button.clicked.connect(self._save_sequence)
        self._save_load._load_button.clicked.connect(self._load_sequence)

        # Acquisition order widget
        self.acquisition_order_widget = _AcquisitionOrderWidget()
        acq_order_run_layout = QHBoxLayout()
        acq_order_run_layout.addWidget(self.acquisition_order_widget)

        # add widgets to layout
        central_layout.addWidget(self._tab)
        central_layout.addWidget(self._save_load)
        self._central_widget = QWidget()
        self._central_widget.setLayout(central_layout)

        scroll = QScrollArea()
        scroll.setWidgetResizable(True)
        scroll.setAlignment(Qt.AlignmentFlag.AlignCenter)
        scroll.setWidget(self._central_widget)

        self.setLayout(QVBoxLayout())
        self.layout().setSpacing(10)
        self.layout().setContentsMargins(10, 10, 10, 10)
        self.layout().addWidget(scroll)
        self.layout().addWidget(self.time_lbl)
        self.layout().addLayout(acq_order_run_layout)

        # CONNECTIONS
        # connect tabs changed signal
        self._tab.currentChanged.connect(self._on_tab_changed)
        # connect Channels, Time, Z Stack, Positions and Grid widgets
        self.channel_widget.valueChanged.connect(self._enable_run_btn)
        self.channel_widget.valueChanged.connect(self._update_total_time)
        self.channel_widget._advanced_cbox.toggled.connect(self._update_total_time)
        self.time_widget.valueChanged.connect(self._update_total_time)
        self.stack_widget.valueChanged.connect(self._update_total_time)
        self.position_widget._advanced_cbox.toggled.connect(self._update_total_time)
        self.position_widget.valueChanged.connect(self._update_total_time)
        # below not using lambda with position_widget below because it would cause
        # problems in closing the widget (see conftest _run_after_each_test fixture)
        self.position_widget.valueChanged.connect(self._on_positions_tab_changed)
        # connect tab checkboxes
        self.ch_cbox.toggled.connect(self._enable_run_btn)
        self.ch_cbox.toggled.connect(self._update_total_time)
        self.z_cbox.toggled.connect(self._update_total_time)
        self.t_cbox.toggled.connect(self._update_total_time)
        self.p_cbox.toggled.connect(self._update_total_time)
        # not using lambda with p_cbox below because it would cause problems in closing
        # the widget (see conftest _run_after_each_test fixture)
        self.p_cbox.toggled.connect(self._on_positions_tab_changed)
        self.g_cbox.toggled.connect(self._update_total_time)
        # connect mmcore signals
        self._mmc.mda.events.sequenceStarted.connect(self._on_mda_started)
        self._mmc.mda.events.sequenceFinished.connect(self._on_mda_finished)
        self._mmc.events.systemConfigurationLoaded.connect(self._on_sys_cfg_loaded)
        self._mmc.events.configSet.connect(self._on_config_set)
        self._mmc.events.configGroupChanged.connect(self._on_config_set)
        self._mmc.events.channelGroupChanged.connect(self._enable_run_btn)
        # connect run button
        if self._include_run_button:
            self.buttons_wdg = _MDAControlButtons()
            self.buttons_wdg.run_button.clicked.connect(self._on_run_clicked)
            self.buttons_wdg.run_button.show()
            # connect buttons
            self.buttons_wdg.pause_button.released.connect(self._mmc.mda.toggle_pause)
            self.buttons_wdg.cancel_button.released.connect(self._mmc.mda.cancel)
            acq_order_run_layout.addWidget(self.buttons_wdg)

        self._on_sys_cfg_loaded()

        self.destroyed.connect(self._disconnect)

    def _on_sys_cfg_loaded(self) -> None:
        self._enable_run_btn()

    def _on_config_set(self, group: str, preset: str) -> None:
        if group != self._mmc.getChannelGroup():
            return
        self._enable_run_btn()

    def _on_channel_group_changed(self, group: str) -> None:
        self._enable_run_btn()

    def _make_qwidget(self, widget: QWidget, spacer: bool) -> QWidget:
        wdg = QWidget()
        wdg.setLayout(QVBoxLayout())
        wdg.layout().setContentsMargins(5, 10, 5, 5)
        wdg.layout().addWidget(widget)
        s = QSpacerItem(1, 1, QSizePolicy.Minimum, QSizePolicy.Expanding)
        if spacer:
            wdg.layout().addItem(s)
        return wdg

    def _get_checkbox(self, tab_index: int) -> QCheckBox:
        """Return the checkbox of the tab at the given index."""
        return self._tab.tabBar().tabButton(tab_index, self._tab.checkbox_position)

    def _on_tab_changed(self, index: int) -> None:
        """Enable/disable 'Absolute' grid modes if multiple positions are selected."""
        if index not in {2, 4}:
            return
        _has_positions = bool(
            self.p_cbox.isChecked() and self.position_widget._table.rowCount() > 1
        )
        self.grid_widget.tab.setTabEnabled(1, not _has_positions)
        self.grid_widget.tab.setTabEnabled(2, not _has_positions)

    def _on_positions_tab_changed(self) -> None:
        # not using .connect(lambda: self._on_tab_changed(2))
        # because it would cause problems in closing the widget
        # (see conftest _run_after_each_test fixture)
        self._on_tab_changed(2)

    def _enable_run_btn(self) -> None:
        """Enable run button.

        ...if there is a channel group and a preset selected or the channel checkbox
        is checked and there is at least one channel selected.
        """
        if not self._include_run_button:
            return

        if self._mmc.getChannelGroup() and self._mmc.getCurrentConfig(
            self._mmc.getChannelGroup()
        ):
            if self.ch_cbox.isChecked() and not self.channel_widget._table.rowCount():
                self.buttons_wdg.run_button.setEnabled(False)
            else:
                self.buttons_wdg.run_button.setEnabled(True)
        elif not self.ch_cbox.isChecked() or not self.channel_widget._table.rowCount():
            self.buttons_wdg.run_button.setEnabled(False)
        else:
            self.buttons_wdg.run_button.setEnabled(True)

    def _enable_widgets(self, enable: bool) -> None:
        self.acquisition_order_widget.acquisition_order_comboBox.setEnabled(enable)
        for i in range(self._tab.count()):
            self._get_checkbox(i).setEnabled(enable)
            self._tab.widget(i).setEnabled(
                enable if self._get_checkbox(i).isChecked() else False
            )

    def _on_mda_started(self) -> None:
        self._enable_widgets(False)

    def _on_mda_finished(self) -> None:
        self._enable_widgets(True)

    def set_state(self, state: dict | MDASequence | str | Path) -> None:
        """Set current state of MDA widget.

        Parameters
        ----------
        state : dict | MDASequence | str | Path
            MDASequence state in the form of a dict, MDASequence object, or a str or
            Path pointing to a sequence.yaml file
        """
        # sourcery skip: low-code-quality
        if isinstance(state, (str, Path)):
            state = MDASequence.parse_file(state)
        elif isinstance(state, dict):
            state = MDASequence(**state)
        if not isinstance(state, MDASequence):
            raise TypeError("state must be an MDASequence, dict, or yaml file")

        self.acquisition_order_widget.acquisition_order_comboBox.setCurrentText(
            state.axis_order
        )

        # set channel table
        if state.channels:
            self.ch_cbox.setChecked(True)
            self.channel_widget.set_state([c.dict() for c in state.channels])
        else:
            self.ch_cbox.setChecked(False)

        # set z stack
        if state.z_plan:
            self.z_cbox.setChecked(True)
            self.stack_widget.set_state(state.z_plan.dict())
        else:
            self.z_cbox.setChecked(False)

        # set time
        if state.time_plan:
            self.t_cbox.setChecked(True)
            self.time_widget.set_state(state.time_plan.dict())
        else:
            self.t_cbox.setChecked(False)

        # set stage positions
        if state.stage_positions:
            self.p_cbox.setChecked(True)
            self.position_widget.set_state(list(state.stage_positions))
        else:
            self.p_cbox.setChecked(False)

        # set grid
        if state.grid_plan:
            self.g_cbox.setChecked(True)
            self.grid_widget.set_state(state.grid_plan)
        else:
            self.g_cbox.setChecked(False)

    def get_state(self) -> MDASequence:
        """Get current state of widget and build a useq.MDASequence.

        Returns
        -------
        useq.MDASequence
        """
        channels = (
            self.channel_widget.value()
            if self.ch_cbox.isChecked()
            else [
                {
                    "config": self._mmc.getCurrentConfig(self._mmc.getChannelGroup()),
                    "group": self._mmc.getChannelGroup(),
                    "exposure": self._mmc.getExposure(),
                    "z_offset": 0.0,
                    "do_stack": True,
                    "acquire_every": 1,
                }
            ]
        )

        stage_positions: list[PositionDict] = []
        if self.p_cbox.isChecked():
            for p in self.position_widget.value():
                if p.get("sequence"):
                    p_sequence = MDASequence(**p.get("sequence"))  # type: ignore
                    p_sequence = p_sequence.replace(
                        axis_order=self.acquisition_order_widget.acquisition_order_comboBox.currentText()
                    )
                    p_sequence.set_fov_size(self._get_fov_size())
                    p["sequence"] = p_sequence
                stage_positions.append(p)

        if not stage_positions:
            stage_positions = self._get_current_position()

        z_plan = self.stack_widget.value() if self.z_cbox.isChecked() else None
        time_plan = self.time_widget.value() if self._uses_time() else None
        grid_plan = self.grid_widget.value() if self.g_cbox.isChecked() else None

        update_kwargs: dict = {}
        if z_plan is not None:
            update_kwargs["z_plan"] = z_plan
        if time_plan is not None:
            update_kwargs["time_plan"] = time_plan
        if grid_plan is not None:
            update_kwargs["grid_plan"] = grid_plan

<<<<<<< HEAD
        mda = MDASequence(
            axis_order=self.buttons_wdg.acquisition_order_comboBox.currentText(),
=======
        return MDASequence(
            axis_order=self.acquisition_order_widget.acquisition_order_comboBox.currentText(),
>>>>>>> 7dc33844
            channels=channels,
            stage_positions=stage_positions,
            **update_kwargs,
        )
        mda.set_fov_size(self._get_fov_size())
        return mda

    def _get_fov_size(self) -> tuple[float, float]:
        """Return image width and height in micron to be used for the grid plan."""
        if px := self._mmc.getPixelSizeUm():
            _, _, widtgh, height = self._mmc.getROI()
            return (widtgh * px, height * px)
        return (1.0, 1.0)

    def _get_current_position(self) -> list[PositionDict]:
        return [
            {
                "name": "Pos000",
                "x": (
                    self._mmc.getXPosition() if self._mmc.getXYStageDevice() else None
                ),
                "y": (
                    self._mmc.getYPosition() if self._mmc.getXYStageDevice() else None
                ),
                "z": (self._mmc.getZPosition() if self._mmc.getFocusDevice() else None),
            }
        ]

    def _on_run_clicked(self) -> None:
        """Run the MDA sequence experiment."""
        # construct a `useq.MDASequence` object from the values inserted in the widget
        experiment = self.get_state()
        # run the MDA experiment asynchronously
        self._mmc.run_mda(experiment)
        return

    def _save_sequence(self) -> None:
        """Save the current MDA sequence to a json file."""
        (dir_file, _) = QFileDialog.getSaveFileName(
            self, "Saving directory and filename.", "", "json(*.json)"
        )
        if not dir_file:
            return

        with open(str(dir_file), "w") as file:
            file.write(self.get_state().json())

    def _load_sequence(self) -> None:
        """Load a MDAsequence json file into the widget."""
        (filename, _) = QFileDialog.getOpenFileName(
            self, "Select a MDAsequence json file.", "", "json(*.json)"
        )
        if filename:
            import json

            with open(filename) as file:
                self.set_state(json.load(file))

    def _on_time_toggled(self, checked: bool) -> None:
        """Hide the warning if the time groupbox is unchecked."""
        if not checked and self.time_widget._warning_widget.isVisible():
            self.time_widget.setWarningVisible(False)
        else:
            self._update_total_time()

    def _uses_time(self) -> bool:
        """Hacky method to check whether the timebox is selected with any timepoints."""
        has_phases = self.time_widget.value()["phases"]  # type: ignore
        return bool(self.t_cbox.isChecked() and has_phases)

    def _uses_autofocus(self) -> bool:
        return bool(self.p_cbox.isChecked() and self.position_widget._use_af())

    def _update_total_time(self) -> None:
        """Calculate the minimum total acquisition time info."""
        # TODO: fix me!!!!!
        if self._mmc.getChannelGroup() and self._mmc.getCurrentConfig(
            self._mmc.getChannelGroup()
        ):
            if self.ch_cbox.isChecked() and not self.channel_widget._table.rowCount():
                self.time_lbl._total_time_lbl.setText(
                    "Minimum total acquisition time: 0 sec."
                )
                return

        elif not self.ch_cbox.isChecked() or not self.channel_widget._table.rowCount():
            self.time_lbl._total_time_lbl.setText(
                "Minimum total acquisition time: 0 sec."
            )
            return

        total_time: float = 0.0
        _per_timepoints: dict[int, float] = {}
        t_per_tp_msg = ""

        for e in self.get_state():
            if e.exposure is None:
                continue

            total_time = total_time + (e.exposure / 1000)
            if self._uses_time():
                _t = e.index["t"]
                _exp = e.exposure / 1000
                _per_timepoints[_t] = _per_timepoints.get(_t, 0) + _exp

        if _per_timepoints:
            time_value = self.time_widget.value()

            intervals = []
            for phase in time_value["phases"]:  # type: ignore
                interval = phase["interval"].total_seconds()
                intervals.append(interval)
                if phase.get("loops") is not None:
                    total_time = total_time + (phase["loops"] - 1) * interval
                else:
                    total_time = total_time + phase["duration"].total_seconds()

            # check if the interval(s) is smaller than the sum of the exposure times
            sum_ch_exp = sum(
                (c["exposure"] / 1000)
                for c in self.channel_widget.value()
                if c["exposure"] is not None
            )
            for i in intervals:
                if 0 < i < sum_ch_exp:
                    self.time_widget.setWarningVisible(True)
                    break
                else:
                    self.time_widget.setWarningVisible(False)

            # group by time
            _group_by_time: dict[float, list[int]] = {
                n: [k for k in _per_timepoints if _per_timepoints[k] == n]
                for n in set(_per_timepoints.values())
            }

            t_per_tp_msg = "Minimum acquisition time per timepoint: "

            if len(_group_by_time) == 1:
                t_per_tp_msg = (
                    f"\n{t_per_tp_msg}"
                    f"{fmt_timedelta(timedelta(seconds=_per_timepoints[0]))}"
                )
            else:
                acq_min = timedelta(seconds=min(_per_timepoints.values()))
                t_per_tp_msg = (
                    f"\n{t_per_tp_msg}{fmt_timedelta(acq_min)}"
                    if self._uses_time()
                    else ""
                )
        else:
            t_per_tp_msg = ""
            self.time_widget.setWarningVisible(False)

        _min_tot_time = (
            "Minimum total acquisition time: "
            f"{fmt_timedelta(timedelta(seconds=total_time))}"
        )
        self.time_lbl._total_time_lbl.setText(f"{_min_tot_time}{t_per_tp_msg}")

    def _disconnect(self) -> None:
        self._mmc.mda.events.sequenceStarted.disconnect(self._on_mda_started)
        self._mmc.mda.events.sequenceFinished.disconnect(self._on_mda_finished)
        self._mmc.events.systemConfigurationLoaded.disconnect(self._on_sys_cfg_loaded)
        self._mmc.events.configSet.disconnect(self._on_config_set)
        self._mmc.events.configGroupChanged.disconnect(self._on_config_set)
        self._mmc.events.channelGroupChanged.disconnect(self._enable_run_btn)<|MERGE_RESOLUTION|>--- conflicted
+++ resolved
@@ -398,13 +398,10 @@
         if grid_plan is not None:
             update_kwargs["grid_plan"] = grid_plan
 
-<<<<<<< HEAD
         mda = MDASequence(
-            axis_order=self.buttons_wdg.acquisition_order_comboBox.currentText(),
-=======
-        return MDASequence(
-            axis_order=self.acquisition_order_widget.acquisition_order_comboBox.currentText(),
->>>>>>> 7dc33844
+            axis_order=(
+                self.acquisition_order_widget.acquisition_order_comboBox.currentText()
+            ),
             channels=channels,
             stage_positions=stage_positions,
             **update_kwargs,
