--- conflicted
+++ resolved
@@ -7,7 +7,6 @@
 
 from pymmcore_plus import CMMCorePlus
 from qtpy import QtWidgets as QtW
-<<<<<<< HEAD
 from qtpy.QtCore import QSize, Qt
 from qtpy.QtWidgets import (
     QCheckBox,
@@ -21,12 +20,7 @@
     QWidget,
 )
 from superqt.utils import signals_blocked
-from useq import MDASequence, NoGrid, NoT, NoZ  # type: ignore
-=======
-from qtpy.QtCore import Qt
-from qtpy.QtWidgets import QScrollArea, QSizePolicy, QVBoxLayout, QWidget
-from useq import MDASequence
->>>>>>> ea2a7ec8
+from useq import MDASequence, NoGrid, NoT, NoZ
 
 from .._util import _select_output_unit, guess_channel_group
 from ._channel_table_widget import ChannelTable
@@ -505,9 +499,9 @@
             self._checkbox_p.setChecked(False)
 
         # set grid
-        if state.grid_plan:  # type: ignore
+        if state.grid_plan:
             self._checkbox_g.setChecked(True)
-            self._mda_grid_wdg.set_state(state.grid_plan)  # type: ignore
+            self._mda_grid_wdg.set_state(state.grid_plan)
         else:
             self._checkbox_g.setChecked(False)
 
