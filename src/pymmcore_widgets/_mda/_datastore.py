--- conflicted
+++ resolved
@@ -15,100 +15,15 @@
     def __init__(self, *args, **kwargs):
         super().__init__(*args, store=None, **kwargs)
 
-<<<<<<< HEAD
     def frameReady(
         self, frame: np.ndarray, event: useq.MDAEvent, meta: dict | None = None
     ) -> None:
         super().frameReady(frame, event, meta)
-=======
-    def __init__(
-        self,
-        shape: tuple[int, ...],
-        dtype: npt.DTypeLike = np.uint16,
-        parent: QWidget | None = None,
-        mmcore: CMMCorePlus | None = None,
-        gui: bool = True,
-    ):
-        super().__init__(parent=parent)
-        self.dtype = np.dtype(dtype)
-        self.array: np.ndarray = np.ndarray(shape, dtype=self.dtype)
-
-        self._mmc: CMMCorePlus = mmcore or CMMCorePlus.instance()
-
-        self.listener = self.EventListener(self._mmc)
-        self.listener.start()
-        self.listener.frame_ready.connect(self.new_frame)
-        if gui:
-            from ._util._save_button import SaveButton
-
-            self.gui = SaveButton(self)
-
-    class EventListener(QtCore.QThread):
-        """Receive events in a separate thread."""
-
-        frame_ready = Signal(np.ndarray, MDAEvent)
-
-        def __init__(self, mmcore: CMMCorePlus):
-            super().__init__()
-            self._mmc = mmcore
-            self._mmc.mda.events.frameReady.connect(self.on_frame_ready)
-
-        def on_frame_ready(self, img: np.ndarray, event: MDAEvent) -> None:
-            print("FRAME READY in DATASTORE LISTENER")
-            if event:
-                self.frame_ready.emit(img, event)
-
-        def closeEvent(self, event: QtGui.QCloseEvent) -> None:
-            self._mmc.mda.events.frameReady.disconnect(self.on_frame_ready)
-            super().exit()
-            event.accept()
-
-    def new_frame(self, img: np.ndarray, event: MDAEvent) -> None:
-        self.shape = img.shape
-        indices = self.complement_indices(event)
-        try:
-            self.array[
-                indices["t"], indices["z"], indices["c"], indices.get("g", 0) :, :
-            ] = img
-        except IndexError:
-            self.correct_shape(indices)
-            self.new_frame(img, event)
-            return
->>>>>>> 9c6dee50
         self.frame_ready.emit(event)
         print("FRAME IN LOCAL DATASTORE")
 
-<<<<<<< HEAD
     def get_frame(self, event) -> np.ndarray:
         key = f'{POS_PREFIX}{event.index.get("p", 0)}'
         ary = self._arrays[key]
         index = tuple(event.index.get(k) for k in self._used_axes)
-        return ary[index]
-=======
-    def get_frame(self, key: tuple) -> np.ndarray:
-        return np.array(self.array[key])
-
-    def complement_indices(self, event: MDAEvent | dict) -> dict:
-        indices = dict(copy.deepcopy(dict(event.index)))
-        for i in DIMENSIONS:
-            if i not in indices:
-                indices[i] = 0
-        return indices
-
-    def correct_shape(self, indices: dict) -> None:
-        """The initialised shape does not fit the data, extend the array."""
-        min_shape = [indices["t"], indices["z"], indices["c"], indices.get("g", 0)]
-        diff = [x - y + 1 for x, y in zip(min_shape, self.array.shape[:-2])]
-        for i, app in enumerate(diff):
-            if app > 0:
-                if i == 0:  # handle time differently, double the size
-                    app = self.array.shape[0]
-                append_shape = [*self.array.shape[:i], app, *self.array.shape[i + 1 :]]
-                self.array = np.append(
-                    self.array, np.zeros(append_shape, self.array.dtype), axis=i
-                )
-
-    def __del__(self) -> None:
-        self.listener.exit()
-        self.listener.wait()
->>>>>>> 9c6dee50
+        return ary[index]