from __future__ import annotations

import contextlib
import warnings
from typing import TYPE_CHECKING, Any, Sequence, cast

from fonticon_mdi6 import MDI6
from pymmcore_plus import CMMCorePlus, DeviceType
from qtpy.QtCore import QPoint, QSize, Qt, Signal
from qtpy.QtGui import QIcon
from qtpy.QtWidgets import (
    QAbstractItemView,
    QAbstractSpinBox,
    QAction,
    QCheckBox,
    QComboBox,
    QDoubleSpinBox,
    QFileDialog,
    QGridLayout,
    QHBoxLayout,
    QLabel,
    QMenu,
    QPushButton,
    QSizePolicy,
    QSpacerItem,
    QTableWidget,
    QTableWidgetItem,
    QVBoxLayout,
    QWidget,
)
from superqt import fonticon
from superqt.fonticon import icon
from superqt.utils import signals_blocked
from useq import (
    GridFromEdges,
    GridRelative,
    MDASequence,
    NoGrid,
    Position,
)

from .._util import get_grid_type
from ._grid_widget import GridWidget

if TYPE_CHECKING:
    from typing_extensions import TypedDict

    class PositionDict(TypedDict, total=False):
        """Position dictionary."""

        x: float | None
        y: float | None
        z: float | None
        z_focus: str | None
        z_autofocus: str | None
        name: str | None
        sequence: MDASequence | None


POS = "Pos"
AlignCenter = Qt.AlignmentFlag.AlignHCenter | Qt.AlignmentFlag.AlignVCenter


class PositionTable(QWidget):
    """Widget providing options for setting up a multi-position acquisition.

    The `value()` method returns a dictionary with the current state of the widget, in a
    format that matches one of the [useq-schema Position
    specifications](https://pymmcore-plus.github.io/useq-schema/schema/axes/#useq.Position).

    Parameters
    ----------
    parent : QWidget | None
        Optional parent widget, by default None.
    mmcore : CMMCorePlus | None
        Optional [`pymmcore_plus.CMMCorePlus`][] micromanager core.
        By default, None. If not specified, the widget will use the active
        (or create a new)
        [`CMMCorePlus.instance`][pymmcore_plus.core._mmcore_plus.CMMCorePlus.instance].
    """

    valueChanged = Signal()
    GRID_ROLE = QTableWidgetItem.ItemType.UserType + 1

    def __init__(
        self,
        parent: QWidget | None = None,
        *,
        mmcore: CMMCorePlus | None = None,
    ) -> None:
        super().__init__(parent=parent)

        self._mmc = mmcore or CMMCorePlus.instance()

<<<<<<< HEAD
        self._z_stages: dict[str, str] = {"Z Focus": "", "Z AutoFocus": ""}

        self.setCheckable(True)

=======
>>>>>>> f23c654b
        group_layout = QGridLayout()
        group_layout.setSpacing(15)
        group_layout.setContentsMargins(10, 10, 10, 10)
        self.setLayout(group_layout)

        # buttons
        buttons_wdg = QWidget()
        buttons_layout = QVBoxLayout()
        buttons_layout.setSpacing(10)
        buttons_layout.setContentsMargins(0, 0, 0, 0)
        buttons_wdg.setLayout(buttons_layout)

        btn_sizepolicy = QSizePolicy(QSizePolicy.Policy.Fixed, QSizePolicy.Policy.Fixed)
        self.add_button = QPushButton(text="Add")
        self.add_button.setSizePolicy(btn_sizepolicy)
        self.replace_button = QPushButton(text="Replace")
        self.replace_button.setEnabled(False)
        self.replace_button.setSizePolicy(btn_sizepolicy)
        self.remove_button = QPushButton(text="Remove")
        self.remove_button.setEnabled(False)
        self.remove_button.setSizePolicy(btn_sizepolicy)
        self.clear_button = QPushButton(text="Clear")
        self.clear_button.setSizePolicy(btn_sizepolicy)
        self.go_button = QPushButton(text="Go")
        self.go_button.setEnabled(False)
        self.go_button.setSizePolicy(btn_sizepolicy)
        self.save_positions_button = QPushButton(text="Save")
        self.save_positions_button.setSizePolicy(btn_sizepolicy)
        self.load_positions_button = QPushButton(text="Load")
        self.load_positions_button.setSizePolicy(btn_sizepolicy)

        advanced_wdg = QWidget()
        advanced_wdg.setSizePolicy(QSizePolicy.Policy.Fixed, QSizePolicy.Policy.Fixed)
        advanced_layout = QHBoxLayout()
        advanced_layout.setSpacing(5)
        advanced_layout.setContentsMargins(0, 0, 0, 0)
        advanced_wdg.setLayout(advanced_layout)
        self._advanced_cbox = QCheckBox("Advanced")
        self._advanced_cbox.toggled.connect(self._on_advanced_toggled)
        self._warn_icon = QLabel()
        self._warn_icon.setToolTip("Warning: some 'Advanced' values are selected!")
        _icon = fonticon.icon(MDI6.alert_outline, color="magenta")
        self._warn_icon.setPixmap(_icon.pixmap(QSize(25, 25)))
        advanced_layout.addWidget(self._advanced_cbox)
        advanced_layout.addWidget(self._warn_icon)
        _w = (
            self._advanced_cbox.sizeHint().width()
            + self._warn_icon.sizeHint().width()
            + advanced_layout.spacing()
        )
        advanced_wdg.setMinimumWidth(_w)
        advanced_wdg.setMinimumHeight(advanced_wdg.sizeHint().height())
        self._warn_icon.hide()

        self.add_button.setMinimumWidth(_w)
        self.replace_button.setMinimumWidth(_w)
        self.remove_button.setMinimumWidth(_w)
        self.clear_button.setMinimumWidth(_w)
        self.go_button.setMinimumWidth(_w)
        self.save_positions_button.setMinimumWidth(_w)
        self.load_positions_button.setMinimumWidth(_w)

        buttons_layout.addWidget(self.add_button)
        buttons_layout.addWidget(self.replace_button)
        buttons_layout.addWidget(self.remove_button)
        buttons_layout.addWidget(self.clear_button)
        buttons_layout.addWidget(self.go_button)
        buttons_layout.addWidget(self.save_positions_button)
        buttons_layout.addWidget(self.load_positions_button)
        spacer_fix = QSpacerItem(
            0, 5, QSizePolicy.Policy.Fixed, QSizePolicy.Policy.Fixed
        )
        buttons_layout.addItem(spacer_fix)
        buttons_layout.addWidget(advanced_wdg)
        spacer = QSpacerItem(
            10, 0, QSizePolicy.Policy.Fixed, QSizePolicy.Policy.Expanding
        )
        buttons_layout.addItem(spacer)

        group_layout.addWidget(buttons_wdg, 0, 1)

        self.add_button.clicked.connect(self._add_position)
        self.replace_button.clicked.connect(self._replace_position)
        self.remove_button.clicked.connect(self._remove_position)
        self.clear_button.clicked.connect(self.clear)
        self.go_button.clicked.connect(self._move_to_position)
        self.save_positions_button.clicked.connect(self._save_positions)
        self.load_positions_button.clicked.connect(self._load_positions)

        # bottom widget
        bottom_wdg = QWidget()
        bottom_wdg.setSizePolicy(QSizePolicy.Policy.Fixed, QSizePolicy.Policy.Fixed)
        bottom_wdg_layout = QHBoxLayout()
        bottom_wdg_layout.setSpacing(15)
        bottom_wdg_layout.setContentsMargins(0, 0, 0, 0)
        bottom_wdg.setLayout(bottom_wdg_layout)
        group_layout.addWidget(bottom_wdg, 1, 0, 1, 2)
        # z stage combo widget
        combo_wdg = QWidget()
        combo_wdg_layout = QHBoxLayout()
        combo_wdg_layout.setSpacing(5)
        combo_wdg_layout.setContentsMargins(0, 0, 0, 0)
        combo_wdg.setLayout(combo_wdg_layout)
        bottom_wdg_layout.addWidget(combo_wdg)
        # focus
        focus_lbl = QLabel("Z Focus:")
        focus_lbl.setSizePolicy(QSizePolicy.Policy.Fixed, QSizePolicy.Policy.Fixed)
        self.z_focus_combo = QComboBox()
        self.z_focus_combo.setSizeAdjustPolicy(QComboBox.AdjustToContents)
        self.z_focus_combo.currentTextChanged.connect(self._on_z_focus_changed)
        combo_wdg_layout.addWidget(focus_lbl)
        combo_wdg_layout.addWidget(self.z_focus_combo)
        spacer = QSpacerItem(15, 0, QSizePolicy.Policy.Fixed, QSizePolicy.Policy.Fixed)
        combo_wdg_layout.addSpacerItem(spacer)
        # autofocus
        self.autofocus_lbl = QLabel("Z AutoFocus:")
        self.autofocus_lbl.setSizePolicy(
            QSizePolicy.Policy.Fixed, QSizePolicy.Policy.Fixed
        )
        self.z_autofocus_combo = QComboBox()
        self.z_autofocus_combo.setSizeAdjustPolicy(QComboBox.AdjustToContents)
        self.z_autofocus_combo.currentTextChanged.connect(self._on_z_autofocus_changed)
        self.autofocus_lbl.hide()
        self.z_autofocus_combo.hide()
        combo_wdg_layout.addWidget(self.autofocus_lbl)
        combo_wdg_layout.addWidget(self.z_autofocus_combo)

        # table
        self._table = QTableWidget()
        self._table.setSelectionBehavior(QAbstractItemView.SelectionBehavior.SelectRows)
        hdr = self._table.horizontalHeader()
        hdr.setSectionResizeMode(hdr.ResizeMode.Stretch)
        self._table.verticalHeader().setVisible(False)
        self._table.setTabKeyNavigation(True)
        self._table.setColumnCount(5)
        self._table.setRowCount(0)
        group_layout.addWidget(self._table, 0, 0)

        self._table.setMinimumHeight(buttons_wdg.sizeHint().height() + 5)
        self._table.selectionModel().selectionChanged.connect(self._enable_button)
        self._table.itemChanged.connect(self._rename_positions)

        self._mmc.events.systemConfigurationLoaded.connect(self._on_sys_cfg_loaded)
        self._mmc.events.propertyChanged.connect(self._on_property_changed)

        self.destroyed.connect(self._disconnect)

        self._on_sys_cfg_loaded()

    def _on_sys_cfg_loaded(self) -> None:
        self._z_stages["Z Focus"] = self._mmc.getFocusDevice() or ""
        self._z_stages["Z AutoFocus"] = ""
        self.clear()
        self._set_table_header()
        self._table.setColumnHidden(self._table.columnCount() - 1, True)
        self._populate_combo()
        self._advanced_cbox.setEnabled(
            bool(self._mmc.getLoadedDevicesOfType(DeviceType.XYStageDevice))
        )
        if self._mmc.getLoadedDevicesOfType(DeviceType.AutoFocus):
            self.autofocus_lbl.show()
            self.z_autofocus_combo.show()
        else:
            self.autofocus_lbl.hide()
            self.z_autofocus_combo.hide()

    def _on_property_changed(self, device: str, prop: str, value: str) -> None:
        """Hide/show XYStage columns when XYStage is set/removed."""
        if not self._mmc.getLoadedDevicesOfType(DeviceType.XYStageDevice):
            return
        if device != "Core" and prop != "XYStage":
            return
        self._table.setColumnHidden(1, not value)
        self._table.setColumnHidden(2, not value)

    def _populate_combo(self) -> None:
        items = [
            "None",
            *list(self._mmc.getLoadedDevicesOfType(DeviceType.StageDevice)),
        ]
        with signals_blocked(self.z_focus_combo):
            self.z_focus_combo.clear()
            self.z_focus_combo.addItems(items)
            self.z_focus_combo.setCurrentText(self._mmc.getFocusDevice() or "None")
        with signals_blocked(self.z_autofocus_combo):
            self.z_autofocus_combo.clear()
            self.z_autofocus_combo.addItems(items)
            self.z_autofocus_combo.setCurrentText("None")

    def _on_z_focus_changed(self, focus_stage: str) -> None:
        if self.z_autofocus_combo.currentText() != "None":
            self._z_stages["Z Focus"] = focus_stage if focus_stage != "None" else ""
            return
        _range_low, _range_high = self._get_range()
        for c in range(_range_low, _range_high):
            if c == 0:
                self._table.setColumnHidden(c, False)
                continue
            col_name = self._table.horizontalHeaderItem(c).text()
            self._table.setColumnHidden(
                c, focus_stage == "None" or focus_stage != col_name
            )
        focus_stage = focus_stage if focus_stage != "None" else ""
        self._z_stages["Z Focus"] = focus_stage

    def _on_z_autofocus_changed(self, autofocus_stage: str) -> None:
        _autofocus = autofocus_stage if autofocus_stage != "None" else ""
        self._z_stages["Z AutoFocus"] = _autofocus
        if _autofocus:
            _range_low, _range_high = self._get_range()
            for c in range(_range_low, _range_high):
                if c == 0:
                    self._table.setColumnHidden(c, False)
                    continue
                col_name = self._table.horizontalHeaderItem(c).text()
                self._table.setColumnHidden(c, autofocus_stage != col_name)
        else:
            self._on_z_focus_changed(self.z_focus_combo.currentText())

    def _get_range(self) -> tuple[int, int]:
        return (
            (3, self._table.columnCount() - 1)
            if self._mmc.getLoadedDevicesOfType(DeviceType.XYStageDevice)
            else (0, self._table.columnCount() - 1)
        )

    def _set_table_header(self) -> None:
        self._table.setColumnCount(0)

        if not self._mmc.getLoadedDevicesOfType(
            DeviceType.XYStageDevice
        ) and not self._mmc.getLoadedDevicesOfType(DeviceType.StageDevice):
            self.clear()
            return

        header = (
            [POS]
            + (
                ["X", "Y"]
                if self._mmc.getLoadedDevicesOfType(DeviceType.XYStageDevice)
                else []
            )
            + list(self._mmc.getLoadedDevicesOfType(DeviceType.StageDevice))
            + ["Grid"]
        )

        self._table.setColumnCount(len(header))
        self._table.setHorizontalHeaderLabels(header)
        self._hide_header_columns(header)

    def _hide_header_columns(self, header: list[str]) -> None:
        for idx, c in enumerate(header):
            if c == "Grid":
                continue

            if c == POS and (
                not self._mmc.getLoadedDevicesOfType(DeviceType.XYStageDevice)
                and not self._mmc.getFocusDevice()
            ):
                self._table.setColumnHidden(idx, True)

            elif c in {"X", "Y"} and not self._mmc.getLoadedDevicesOfType(
                DeviceType.XYStageDevice
            ):
                self._table.setColumnHidden(idx, True)

            elif c not in {POS, "X", "Y"}:
                self._table.setColumnHidden(idx, self._mmc.getFocusDevice() != c)

    def _get_z_stage_column(self) -> int | None:
        for i in range(self._table.columnCount()):
            col_name = self._table.horizontalHeaderItem(i).text()
            _z = self._z_stages["Z AutoFocus"] or self._z_stages["Z Focus"]
            if col_name == _z:
                return i
        return None

    def _on_advanced_toggled(self, state: bool) -> None:
        self._table.setColumnHidden(self._table.columnCount() - 1, not state)

        if not state:
            for v in self.value():
                if v["sequence"]:
                    self._warn_icon.show()
                    return
        self._warn_icon.hide()

    def _enable_button(self) -> None:
        rows = {r.row() for r in self._table.selectedIndexes()}
        self.go_button.setEnabled(len(rows) == 1)
        self.remove_button.setEnabled(len(rows) >= 1)

        self.replace_button.setEnabled(len(rows) == 1)
        if len(rows) == 1:
            grid_role = self._table.item(list(rows)[0], 0).data(self.GRID_ROLE)
            if grid_role and isinstance(get_grid_type(grid_role), GridFromEdges):
                self.replace_button.setEnabled(False)

    def _add_position(self) -> None:
        if not self._mmc.getLoadedDevicesOfType(
            DeviceType.XYStageDevice
        ) and not self._mmc.getLoadedDevicesOfType(DeviceType.StageDevice):
            raise ValueError("No XY and Z Stages devices loaded.")

        if (
            self._mmc.getLoadedDevicesOfType(DeviceType.XYStageDevice)
            and not self._mmc.getXYStageDevice()
        ):
            warnings.warn("No XY Stage device selected.", stacklevel=2)

        if hasattr(self, "_grid_wdg"):
            self._grid_wdg.close()  # type: ignore

        if hasattr(self, "_grid_wdg"):
            self._grid_wdg.close()  # type: ignore

        name = f"Pos{self._table.rowCount():03d}"
        xpos = self._mmc.getXPosition() if self._mmc.getXYStageDevice() else None
        ypos = self._mmc.getYPosition() if self._mmc.getXYStageDevice() else None
        _z_stage = self._z_stages["Z AutoFocus"] or self._z_stages["Z Focus"]
        zpos = self._mmc.getPosition(_z_stage) if _z_stage else None

        if xpos is None and ypos is None and zpos is None:
            return

        self._add_table_row(name, xpos, ypos, zpos)
        self._rename_positions()

    def _add_table_row(
        self,
        name: str | None,
        xpos: float | None,
        ypos: float | None,
        zpos: float | None,
        row: int | None = None,
    ) -> None:
        if row is None:
            row = self._add_position_row()
        self._add_table_item(name, row, 0)
        self._add_table_value(xpos, row, 1)
        self._add_table_value(ypos, row, 2)
        self._add_table_value(zpos, row, self._get_z_stage_column())
        self._add_grid_buttons(row, self._table.columnCount() - 1)

        self.valueChanged.emit()

    def _add_position_row(self) -> int:
        idx = self._table.rowCount()
        self._table.insertRow(idx)
        return cast(int, idx)

    def _add_table_item(self, table_item: str | None, row: int, col: int) -> None:
        item = QTableWidgetItem(table_item)
        item.setTextAlignment(AlignCenter)
        self._table.setItem(row, col, item)

    def _add_table_value(
        self, value: float | None, row: int | None, col: int | None
    ) -> None:
        if value is None or row is None or col is None:
            return
        spin = QDoubleSpinBox()
        spin.setAlignment(AlignCenter)
        spin.setMaximum(1000000.0)
        spin.setMinimum(-1000000.0)
        spin.setButtonSymbols(QAbstractSpinBox.ButtonSymbols.NoButtons)
        spin.setValue(value)
        spin.wheelEvent = lambda event: None  # block mouse scroll
        self._table.setCellWidget(row, col, spin)

    def _add_grid_buttons(self, row: int | None, col: int | None) -> None:
        wdg = QWidget()
        layout = QHBoxLayout()
        layout.setSpacing(3)
        layout.setContentsMargins(0, 0, 0, 0)
        wdg.setLayout(layout)
        add_grid = QPushButton()
        add_grid.setIcon(icon(MDI6.plus_thick, color=(0, 255, 0)))
        add_grid.setIconSize(QSize(25, 25))
        add_grid.setFixedHeight(25)
        add_grid.setSizePolicy(QSizePolicy.Policy.Fixed, QSizePolicy.Policy.Fixed)
        add_grid.setContextMenuPolicy(Qt.CustomContextMenu)
        # for righ-click menu
        add_grid.customContextMenuRequested.connect(self._show_apply_to_all_menu)
        add_grid.clicked.connect(self._grid_widget)
        remove_grid = QPushButton()
        remove_grid.setIcon(icon(MDI6.close_thick, color="magenta"))
        remove_grid.setIconSize(QSize(25, 25))
        remove_grid.setFixedHeight(25)
        remove_grid.setSizePolicy(QSizePolicy.Policy.Fixed, QSizePolicy.Policy.Fixed)
        remove_grid.clicked.connect(self._remove_grid_plan)
        layout.addWidget(add_grid)
        layout.addWidget(remove_grid)
        remove_grid.hide()
        self._table.setCellWidget(row, col, wdg)

    def _remove_grid_plan(self) -> None:
        row = self._table.indexAt(self.sender().parent().pos()).row()
        self._table.item(row, 0).setData(self.GRID_ROLE, None)
        self._table.item(row, 0).setToolTip("")
        add_grid, remove_grid = self._get_grid_buttons(row)
        add_grid.setText("")
        add_grid.setIcon(icon(MDI6.plus_thick, color=(0, 255, 0)))
        add_grid.setIconSize(QSize(25, 25))
        remove_grid.hide()
        self._enable_button()
        self.valueChanged.emit()

    def _get_grid_buttons(self, row: int) -> tuple[QPushButton, QPushButton]:
        return (
            self._table.cellWidget(row, self._table.columnCount() - 1)
            .layout()
            .itemAt(0)
            .widget(),
            self._table.cellWidget(row, self._table.columnCount() - 1)
            .layout()
            .itemAt(1)
            .widget(),
        )

    def _grid_widget(self) -> None:
        if hasattr(self, "_grid_wdg"):
            self._grid_wdg.close()  # type: ignore

        self._grid_wdg = GridWidget(
            mmcore=self._mmc,
            current_stage_pos=(self._mmc.getXPosition(), self._mmc.getYPosition()),
        )
        row = self._table.indexAt(self.sender().parent().pos()).row()
        self._grid_wdg.valueChanged.connect(lambda x: self._add_grid_plan(x, row))

        item = self._table.item(row, 0)
        if item.data(self.GRID_ROLE):
            self._grid_wdg.set_state(item.data(self.GRID_ROLE))

        self._grid_wdg.show()

    def _add_grid_plan(self, grid: dict, row: int | None = None) -> None:
        # sourcery skip: extract-method
        grid_type = get_grid_type(grid)

        if isinstance(grid_type, NoGrid):
            return

        if row is None:
            return

        self._table.item(row, 0).setData(self.GRID_ROLE, grid)
        self._table.item(row, 0).setToolTip(self._create_tooltip(grid))
        add_grid, remove_grid = self._get_grid_buttons(row)
        add_grid.setText("Edit")
        add_grid.setIcon(QIcon())
        remove_grid.show()
        if hasattr(self, "_grid_wdg"):
            self._grid_wdg.close()

        if isinstance(grid_type, GridFromEdges):
            _, _, width, height = self._mmc.getROI(self._mmc.getCameraDevice())
            width = int(width * self._mmc.getPixelSizeUm())
            height = int(height * self._mmc.getPixelSizeUm())
            first_pos = list(grid_type.iter_grid_positions(width, height))[0]
            self._add_table_value(first_pos.x, row, 1)
            self._add_table_value(first_pos.y, row, 2)

        self._enable_button()
        self.valueChanged.emit()

    def _create_tooltip(self, grid: dict) -> str:
        grid_type = get_grid_type(grid)

        if isinstance(grid_type, NoGrid):
            return ""

        tooltip: dict[str, Any] = {}
        if isinstance(grid_type, GridRelative):
            tooltip["rows"] = grid["rows"]
            tooltip["columns"] = grid["columns"]
            tooltip["relative_to"] = grid["relative_to"]
        elif isinstance(grid_type, GridFromEdges):
            tooltip["top"] = grid["top"]
            tooltip["bottom"] = grid["bottom"]
            tooltip["left"] = grid["left"]
            tooltip["right"] = grid["right"]

        tooltip["overlap"] = (
            tuple(grid["overlap"])
            if isinstance(grid["overlap"], (tuple, list))
            else grid["overlap"]
        )
        tooltip["mode"] = grid["mode"]

        return ",  ".join(f"{k}: {v}" for k, v in tooltip.items())

    def _show_apply_to_all_menu(self, QPos: QPoint) -> None:
        """Create right-click popup menu...

        to apply a relative grid_plan to all positions.
        """
        btn = cast(QPushButton, self.sender())
        row = self._table.indexAt(btn.parent().pos()).row()
        grid_role = self._table.item(row, 0).data(self.GRID_ROLE)

        # return if not grid or if absolute grid_plan
        if not grid_role:
            return
        if isinstance(get_grid_type(grid_role), GridFromEdges):
            return

        # define where the menu appear on click
        parentPosition = btn.mapToGlobal(QPoint(0, 0))
        menuPosition = parentPosition + QPos

        popMenu = QMenu(self)
        popMenu.addAction(QAction("Apply to All", self, checkable=True))
        popMenu.triggered.connect(lambda: self._apply_grid_to_all_positions(row))
        popMenu.move(menuPosition)
        popMenu.show()

    def _apply_grid_to_all_positions(self, row: int) -> None:
        grid_plan = self._table.item(row, 0).data(self.GRID_ROLE)
        for r in range(self._table.rowCount()):
            self._add_grid_plan(grid_plan, r)
        self.valueChanged.emit()

    def _replace_position(self) -> None:
        rows = [r.row() for r in self._table.selectedIndexes()]
        if len(set(rows)) > 1:
            return
        item = self._table.item(rows[0], 0)
        name = item.text()
        xpos = self._mmc.getXPosition() if self._mmc.getXYStageDevice() else None
        ypos = self._mmc.getYPosition() if self._mmc.getXYStageDevice() else None
        _z_stage = self._z_stages["Z AutoFocus"] or self._z_stages["Z Focus"]
        zpos = self._mmc.getPosition(_z_stage) if _z_stage else None

        if xpos is None and ypos is None and zpos is None:
            return

        self._add_table_row(name, xpos, ypos, zpos, rows[0])

    def _remove_position(self) -> None:
        rows = {r.row() for r in self._table.selectedIndexes()}
        for r in sorted(rows, reverse=True):
            self._table.removeRow(r)

        self._rename_positions()
        self.valueChanged.emit()

    def _rename_positions(self) -> None:
        pos_count = 0
        pos_rows: list[int] = []

        for row in range(self._table.rowCount()):
            item = self._table.item(row, 0)

            if not self._has_default_name(item.text()):
                continue

            pos_number = self._update_number(pos_count, pos_rows)
            new_name = f"{POS}{pos_number:03d}{item.text()[6:]}"
            pos_count = pos_number + 1
            with signals_blocked(self._table):
                item.setText(new_name)

    def _has_default_name(self, name: str) -> bool:
        with contextlib.suppress(ValueError):
            int(name[3:6])
            return True
        return False

    def _update_number(self, number: int, exixting_numbers: list[int]) -> int:
        loop = True
        while loop:
            if number in exixting_numbers:
                number += 1
            else:
                loop = False
        return number

    def clear(self) -> None:
        """Clear all positions."""
        self._table.clearContents()
        self._table.setRowCount(0)
        self.valueChanged.emit()

    def _move_to_position(self) -> None:
        if not self._mmc.getXYStageDevice():
            return
        curr_row = self._table.currentRow()
        x, y = (self._get_table_value(curr_row, 1), self._get_table_value(curr_row, 2))
        z = self._get_table_value(curr_row, self._get_z_stage_column())
        if x is not None and y is not None:
            self._mmc.setXYPosition(x, y)
        if z is not None:
            self._mmc.setPosition(
                self._z_stages["Z AutoFocus"] or self._z_stages["Z Focus"], z
            )

    def _get_table_value(self, row: int, col: int | None) -> float | None:
        if col is None:
            return None
        try:
            wdg = cast(QDoubleSpinBox, self._table.cellWidget(row, col))
            value = wdg.value()
        except AttributeError:
            value = None
        return value  # type: ignore

    def value(self) -> list[PositionDict]:
        """Return the current positions settings as a list of dictionaries.

        Note that the output will match the [useq-schema Positions
        specifications](https://pymmcore-plus.github.io/useq-schema/schema/axes/#useq.Position).
        """
        # TODO: if we add zFocus and zAutoFocus info in the Position object,
        # expand the PositionDict
        if not self._table.rowCount():
            return []

        values: list[PositionDict] = []

        for row in range(self._table.rowCount()):
            grid_role = self._table.item(row, 0).data(self.GRID_ROLE)
            values.append(
                {
                    "name": self._table.item(row, 0).text(),
                    "x": self._get_table_value(row, 1),
                    "y": self._get_table_value(row, 2),
                    "z": self._get_table_value(row, self._get_z_stage_column()),
                    "z_focus": (
                        self.z_focus_combo.currentText()
                        if self.z_focus_combo.currentText() != "None"
                        else None
                    ),
                    "z_autofocus": (
                        self.z_autofocus_combo.currentText()
                        if self.z_autofocus_combo.currentText() != "None"
                        else None
                    ),
                    "sequence": (
                        {"grid_plan": grid_role} if grid_role else None  # type: ignore
                    ),
                }
            )

        return values

    def get_used_z_stages(self) -> dict[str, str]:
        """Return a dictionary of the used Z Focus and Z AutoFocus stages.

        e.g. {"Z Focus": Z", "Z AutoFocus": "Z1"}
        """
        return self._z_stages

    def set_state(
        self, positions: Sequence[PositionDict | Position], clear: bool = True
    ) -> None:
<<<<<<< HEAD
        """Set the state of the widget from a useq position dictionary."""
        # TODO: when we add the ability to store z stage name to MDASequence or Position
        # objects, we should also add the ability to set the z stage name here
        if clear:
            self.clear()

        for position in positions:
            if isinstance(position, Position):
                position = cast("PositionDict", position.dict())

=======
        """Set the state of the widget.

        Parameters
        ----------
        positions : Sequence[PositionDict | Position]
            A sequence of positions based on the [useq-schema Positions specifications](
            https://pymmcore-plus.github.io/useq-schema/schema/axes/#useq.Position).
        clear : bool
            By default True. If True, the current positions list is cleared before the
            specified one is added.
        """
        if clear:
            self.clear()

>>>>>>> f23c654b
        if not isinstance(positions, Sequence):
            raise TypeError("The 'positions' arguments has to be a 'Sequence'.")

        if not self._mmc.getLoadedDevicesOfType(
            DeviceType.XYStageDevice
        ) and not self._mmc.getLoadedDevicesOfType(DeviceType.StageDevice):
            raise ValueError("No XY and Z Stages devices loaded.")

        for position in positions:
            if isinstance(position, Position):
                position = cast("PositionDict", position.dict())

            if not isinstance(position, dict):
                continue

            name = position.get("name")
            x, y, z = (position.get("x"), position.get("y"), position.get("z"))
            z_focus, z_autofocus = (
                position.get("z_focus"),
                position.get("z_autofocus"),
            )

            if x and y and not self._mmc.getXYStageDevice():
                warnings.warn("No XY Stage devices selected.", stacklevel=2)
                x = y = None

            if x is None and y is None and z is None:
                continue

            if z is not None and not z_focus and not z_autofocus:
                self.z_focus_combo.setCurrentText(self._mmc.getFocusDevice())
            else:
                self.z_focus_combo.setCurrentText(z_focus or "None")
                self.z_autofocus_combo.setCurrentText(z_autofocus or "None")

            self._add_table_row(name or f"{POS}000", x, y, z)
            if pos_seq := position.get("sequence"):
                self._advanced_cbox.setChecked(True)
                if isinstance(pos_seq, MDASequence):
                    grid_plan = pos_seq.grid_plan.dict()
                else:
                    grid_plan = pos_seq.get("grid_plan")
                if grid_plan:
                    self._add_grid_plan(grid_plan, self._table.rowCount() - 1)

            self.valueChanged.emit()

    def _save_positions(self) -> None:
        if not self._table.rowCount() or not self.value():
            return

        (dir_file, _) = QFileDialog.getSaveFileName(
            self, "Saving directory and filename.", "", "json(*.json)"
        )
        if not dir_file:
            return

        import json

        with open(str(dir_file), "w") as file:
            json.dump(self.value(), file)

    def _load_positions(self) -> None:
        (filename, _) = QFileDialog.getOpenFileName(
            self, "Select a position list file", "", "json(*.json)"
        )
        if filename:
            import json

            with open(filename) as file:
                self.set_state(json.load(file))

    def _disconnect(self) -> None:
        self._mmc.events.systemConfigurationLoaded.disconnect(self._on_sys_cfg_loaded)
        self._mmc.events.propertyChanged.disconnect(self._on_property_changed)<|MERGE_RESOLUTION|>--- conflicted
+++ resolved
@@ -92,13 +92,8 @@
 
         self._mmc = mmcore or CMMCorePlus.instance()
 
-<<<<<<< HEAD
         self._z_stages: dict[str, str] = {"Z Focus": "", "Z AutoFocus": ""}
 
-        self.setCheckable(True)
-
-=======
->>>>>>> f23c654b
         group_layout = QGridLayout()
         group_layout.setSpacing(15)
         group_layout.setContentsMargins(10, 10, 10, 10)
@@ -756,18 +751,6 @@
     def set_state(
         self, positions: Sequence[PositionDict | Position], clear: bool = True
     ) -> None:
-<<<<<<< HEAD
-        """Set the state of the widget from a useq position dictionary."""
-        # TODO: when we add the ability to store z stage name to MDASequence or Position
-        # objects, we should also add the ability to set the z stage name here
-        if clear:
-            self.clear()
-
-        for position in positions:
-            if isinstance(position, Position):
-                position = cast("PositionDict", position.dict())
-
-=======
         """Set the state of the widget.
 
         Parameters
@@ -782,7 +765,6 @@
         if clear:
             self.clear()
 
->>>>>>> f23c654b
         if not isinstance(positions, Sequence):
             raise TypeError("The 'positions' arguments has to be a 'Sequence'.")
 
