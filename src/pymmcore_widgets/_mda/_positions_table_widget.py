from __future__ import annotations

import contextlib
import warnings
from typing import TYPE_CHECKING, Any, Sequence, cast

from fonticon_mdi6 import MDI6
from pymmcore_plus import CMMCorePlus, DeviceType
from qtpy.QtCore import QPoint, QSize, Qt, Signal
from qtpy.QtGui import QIcon
from qtpy.QtWidgets import (
    QAbstractItemView,
    QAbstractSpinBox,
    QAction,
    QCheckBox,
    QDialog,
    QDoubleSpinBox,
    QFileDialog,
    QGridLayout,
    QGroupBox,
    QHBoxLayout,
    QLabel,
    QMenu,
    QPushButton,
    QSizePolicy,
    QSpacerItem,
    QTableWidget,
    QTableWidgetItem,
    QVBoxLayout,
    QWidget,
)
from superqt import fonticon
from superqt.fonticon import icon
from superqt.utils import signals_blocked
from useq import (  # type: ignore
    AxesBasedAF,
    GridFromEdges,
    GridRelative,
    MDASequence,
    Position,
)

from .._util import get_grid_type
from ._autofocus_device_widget import _AutofocusZDeviceWidget
from ._grid_widget import GridWidget

if TYPE_CHECKING:
    from typing_extensions import TypedDict

    class PositionDict(TypedDict, total=False):
        """Position dictionary."""

        x: float | None
        y: float | None
        z: float | None
        name: str | None
        sequence: MDASequence | None


POS = "Pos"
P = 0
X = 1
Y = 2
Z = 3
AF = 4
GRID = 5
AlignCenter = Qt.AlignmentFlag.AlignHCenter | Qt.AlignmentFlag.AlignVCenter


class _DoubleSpinBox(QDoubleSpinBox):
    """DoubleSpinBox with context menu to apply value to all positions."""

    def __init__(self, table: QTableWidget, parent: QWidget | None = None) -> None:
        super().__init__(parent)

        self._table = table

    def contextMenuEvent(self, event) -> None:  # type: ignore
        context_menu = QMenu(self)
        action = QAction("Apply to all", self)
        action.triggered.connect(self._apply_to_all)
        context_menu.addAction(action)
        context_menu.exec_(self.mapToGlobal(event.pos()))

    def _apply_to_all(self) -> None:
        for r in range(self._table.rowCount()):
            self._table.cellWidget(r, self._table.currentColumn()).setValue(
                self.value()
            )


class GridDialog(QDialog):
    """QDialog for the GridWidget."""

    def __init__(
        self,
        parent: QWidget | None = None,
        *,
        current_stage_pos: tuple[float, float] | None = None,
        mmcore: CMMCorePlus | None = None,
    ) -> None:
        super().__init__(parent)

        self._grid_wdg = GridWidget(mmcore=mmcore, current_stage_pos=current_stage_pos)
        self.setLayout(QVBoxLayout())
        self.layout().setSpacing(0)
        self.layout().setContentsMargins(0, 0, 0, 0)
        self.layout().addWidget(self._grid_wdg)


class PositionTable(QWidget):
    """Widget providing options for setting up a multi-position acquisition.

    The `value()` method returns a dictionary with the current state of the widget, in a
    format that matches one of the [useq-schema Position
    specifications](https://pymmcore-plus.github.io/useq-schema/schema/axes/#useq.Position).

    Parameters
    ----------
    parent : QWidget | None
        Optional parent widget, by default None.
    mmcore : CMMCorePlus | None
        Optional [`pymmcore_plus.CMMCorePlus`][] micromanager core.
        By default, None. If not specified, the widget will use the active
        (or create a new)
        [`CMMCorePlus.instance`][pymmcore_plus.core._mmcore_plus.CMMCorePlus.instance].
    """

    valueChanged = Signal()
    GRID_ROLE = QTableWidgetItem.ItemType.UserType + 1

    def __init__(
        self,
        parent: QWidget | None = None,
        *,
        mmcore: CMMCorePlus | None = None,
    ) -> None:
        super().__init__(parent=parent)

        self._mmc = mmcore or CMMCorePlus.instance()

        group_layout = QGridLayout()
        group_layout.setSpacing(15)
        group_layout.setContentsMargins(10, 10, 10, 10)
        self.setLayout(group_layout)

        # autofocus
        af_groupbox = QGroupBox()
        af_groupbox_layout = QHBoxLayout()
        af_groupbox_layout.setSpacing(0)
        af_groupbox_layout.setContentsMargins(0, 0, 0, 0)
        af_groupbox.setLayout(af_groupbox_layout)
        self._autofocus_wdg = _AutofocusZDeviceWidget()
        self._autofocus_wdg.valueChanged.connect(self._on_autofocus_value_changed)
        af_groupbox_layout.addWidget(self._autofocus_wdg)
        group_layout.addWidget(af_groupbox, 0, 0, 1, 2)

        # buttons
        buttons_wdg = QWidget()
        buttons_layout = QVBoxLayout()
        buttons_layout.setSpacing(10)
        buttons_layout.setContentsMargins(0, 0, 0, 0)
        buttons_wdg.setLayout(buttons_layout)

        btn_sizepolicy = QSizePolicy(QSizePolicy.Policy.Fixed, QSizePolicy.Policy.Fixed)
        self.add_button = QPushButton(text="Add")
        self.add_button.setSizePolicy(btn_sizepolicy)
        self.replace_button = QPushButton(text="Replace")
        self.replace_button.setEnabled(False)
        self.replace_button.setSizePolicy(btn_sizepolicy)
        self.remove_button = QPushButton(text="Remove")
        self.remove_button.setEnabled(False)
        self.remove_button.setSizePolicy(btn_sizepolicy)
        self.clear_button = QPushButton(text="Clear")
        self.clear_button.setSizePolicy(btn_sizepolicy)
        self.go_button = QPushButton(text="Go")
        self.go_button.setEnabled(False)
        self.go_button.setSizePolicy(btn_sizepolicy)
        self.save_positions_button = QPushButton(text="Save")
        self.save_positions_button.setSizePolicy(btn_sizepolicy)
        self.load_positions_button = QPushButton(text="Load")
        self.load_positions_button.setSizePolicy(btn_sizepolicy)

        advanced_wdg = QWidget()
        advanced_wdg.setSizePolicy(QSizePolicy.Policy.Fixed, QSizePolicy.Policy.Fixed)
        advanced_layout = QHBoxLayout()
        advanced_layout.setSpacing(5)
        advanced_layout.setContentsMargins(0, 0, 0, 0)
        advanced_wdg.setLayout(advanced_layout)
        self._advanced_cbox = QCheckBox("Advanced")
        self._advanced_cbox.toggled.connect(self._on_advanced_toggled)
        self._warn_icon = QLabel()
        self._warn_icon.setToolTip("Warning: some 'Advanced' values are selected!")
        _icon = fonticon.icon(MDI6.alert_outline, color="magenta")
        self._warn_icon.setPixmap(_icon.pixmap(QSize(25, 25)))
        advanced_layout.addWidget(self._advanced_cbox)
        advanced_layout.addWidget(self._warn_icon)
        _w = (
            self._advanced_cbox.sizeHint().width()
            + self._warn_icon.sizeHint().width()
            + advanced_layout.spacing()
        )
        advanced_wdg.setMinimumWidth(_w)
        advanced_wdg.setMinimumHeight(advanced_wdg.sizeHint().height())
        self._warn_icon.hide()

        self.add_button.setMinimumWidth(_w)
        self.replace_button.setMinimumWidth(_w)
        self.remove_button.setMinimumWidth(_w)
        self.clear_button.setMinimumWidth(_w)
        self.go_button.setMinimumWidth(_w)
        self.save_positions_button.setMinimumWidth(_w)
        self.load_positions_button.setMinimumWidth(_w)

        buttons_layout.addWidget(self.add_button)
        buttons_layout.addWidget(self.replace_button)
        buttons_layout.addWidget(self.remove_button)
        buttons_layout.addWidget(self.clear_button)
        buttons_layout.addWidget(self.go_button)
        buttons_layout.addWidget(self.save_positions_button)
        buttons_layout.addWidget(self.load_positions_button)
        spacer_fix = QSpacerItem(
            0, 5, QSizePolicy.Policy.Fixed, QSizePolicy.Policy.Fixed
        )
        buttons_layout.addItem(spacer_fix)
        buttons_layout.addWidget(advanced_wdg)
        spacer = QSpacerItem(
            10, 0, QSizePolicy.Policy.Fixed, QSizePolicy.Policy.Expanding
        )
        buttons_layout.addItem(spacer)

        group_layout.addWidget(buttons_wdg, 1, 1)

        self.add_button.clicked.connect(self._add_position)
        self.replace_button.clicked.connect(self._replace_position)
        self.remove_button.clicked.connect(self._remove_position)
        self.clear_button.clicked.connect(self.clear)
        self.go_button.clicked.connect(self._move_to_position)
        self.save_positions_button.clicked.connect(self._save_positions)
        self.load_positions_button.clicked.connect(self._load_positions)

        # table
        self._table = QTableWidget()
        self._table.setSelectionBehavior(QAbstractItemView.SelectionBehavior.SelectRows)
        hdr = self._table.horizontalHeader()
        hdr.setSectionResizeMode(hdr.ResizeMode.Stretch)
        self._table.verticalHeader().setVisible(False)
        self._table.setTabKeyNavigation(True)
        self._table.setColumnCount(6)
        self._table.setRowCount(0)
        group_layout.addWidget(self._table, 1, 0)

        self._table.setMinimumHeight(buttons_wdg.sizeHint().height() + 5)
        self._table.selectionModel().selectionChanged.connect(self._enable_button)
        self._table.itemChanged.connect(self._rename_positions)

        self._mmc.events.systemConfigurationLoaded.connect(self._on_sys_cfg_loaded)
        self._mmc.events.propertyChanged.connect(self._on_property_changed)

        self.destroyed.connect(self._disconnect)

        self._on_sys_cfg_loaded()

    def _on_sys_cfg_loaded(self) -> None:
        self.clear()
        self._set_table_header()
        self._advanced_cbox.setEnabled(
            bool(self._mmc.getLoadedDevicesOfType(DeviceType.XYStageDevice))
        )
        advanced = self._advanced_cbox.isChecked()
        self._table.setColumnHidden(GRID, not advanced)
        self._table.setColumnHidden(AF, not self._use_af())

    def _on_property_changed(self, device: str, prop: str, value: str) -> None:
        # TODO: add 'propertyChanged.emit()' to pymmcore-plus setProperty() methods
        if not self._mmc.getLoadedDevicesOfType(
            DeviceType.XYStageDevice
        ) and not self._mmc.getLoadedDevicesOfType(DeviceType.StageDevice):
            return

        if device != "Core" and prop not in {"Focus", "XYStage", "AutoFocus"}:
            return

        # hide XY or Z columns if ZStage or XYStage are not loaded + remove cell values
        indexes = {
            "Focus": [Z],
            "XYStage": [X, Y],
            "AutoFocus": [AF],
        }.get(prop, [])

        for idx in indexes:
            self._table.setColumnHidden(idx, not value)
            for r in range(self._table.rowCount()):
                self._table.removeCellWidget(r, idx)

            # rename column header with default ZStage or Autofocus
            if idx not in {Z, AF} or not self._use_af():
                continue
            name = self._mmc.getFocusDevice() if idx == Z else "Autofocus"
            self._table.setHorizontalHeaderItem(idx, QTableWidgetItem(name))

    def _set_table_header(self) -> None:
        self._table.setColumnCount(0)

        if not self._mmc.getLoadedDevicesOfType(
            DeviceType.XYStageDevice
        ) and not self._mmc.getLoadedDevicesOfType(DeviceType.StageDevice):
            self.clear()
            return

        xy = self._mmc.getLoadedDevicesOfType(DeviceType.XYStageDevice)
        z = self._mmc.getFocusDevice() or None
        header = (
            [POS, "X", "Y"]
            + ([self._mmc.getFocusDevice()] if z else ["Z"])
            + ["Autofocus", "Grid"]
        )
        self._table.setColumnCount(len(header))
        self._table.setHorizontalHeaderLabels(header)

        # hide columns if no XY and/or Z stage
        if not xy:
            self._table.setColumnHidden(X, True)
            self._table.setColumnHidden(Y, True)
        if not z:
            self._table.setColumnHidden(Z, True)
        if not xy and not z:
            self._table.setColumnHidden(P, True)

    def _on_autofocus_value_changed(self) -> None:
        self._table.setColumnHidden(AF, not self._use_af())
        if z_device := self._get_af_device():
            self._table.setHorizontalHeaderItem(AF, QTableWidgetItem(z_device))

        # if the signal is sent from the autofocus checkbox, do not delete cell widgets
        if not isinstance(self.sender().sender(), QCheckBox):
            # remove cell widgets in autofocus column
            for r in range(self._table.rowCount()):
                self._table.removeCellWidget(r, AF)

    def _on_advanced_toggled(self, state: bool) -> None:
        self._table.setColumnHidden(GRID, not state)

        if not state:
            for v in self.value():
                if v.get("sequence") and v.get("sequence").get("grid_plan"):  # type: ignore  # noqa E501
                    self._warn_icon.show()
                    return
        self._warn_icon.hide()

    def _enable_button(self) -> None:
        rows = {r.row() for r in self._table.selectedIndexes()}
        self.go_button.setEnabled(len(rows) == 1)
        self.remove_button.setEnabled(len(rows) >= 1)

        self.replace_button.setEnabled(len(rows) == 1)
        if len(rows) == 1:
            item = self._table.item(list(rows)[0], 0)
            grid_role = item.data(self.GRID_ROLE) if item else None
            if grid_role and isinstance(get_grid_type(grid_role), GridFromEdges):
                self.replace_button.setEnabled(False)

    def _add_position(self) -> None:
        if hasattr(self, "_grid_dialog"):
            self._grid_dialog.close()  # type: ignore

        name = f"Pos{self._table.rowCount():03d}"
        xpos = self._mmc.getXPosition() if self._mmc.getXYStageDevice() else None
        ypos = self._mmc.getYPosition() if self._mmc.getXYStageDevice() else None
        zpos = self._mmc.getZPosition() if self._mmc.getFocusDevice() else None
        z_device = self._get_af_device()
        z_pos_autofocus = (
            self._mmc.getPosition(z_device) if z_device and self._use_af() else None
        )

        if z_pos_autofocus is not None and not self._mmc.isContinuousFocusLocked():
            warnings.warn("Autofocus Device is not Locked in Focus.", stacklevel=1)

        self._add_table_row(name, xpos, ypos, zpos, z_pos_autofocus)
        self._rename_positions()

    def _add_table_row(
        self,
        name: str | None,
        xpos: float | None,
        ypos: float | None,
        zpos: float | None,
        z_pos_autofocus: float | None,
        row: int | None = None,
    ) -> None:
        if not self._mmc.getXYStageDevice() and not self._mmc.getFocusDevice():
            raise ValueError("No XY and Z Stage devices selected.")

        if row is None:
            row = self._add_position_row()

        self._add_table_item(name, row, P)
        self._add_table_value(xpos, row, X)
        self._add_table_value(ypos, row, Y)
        self._add_table_value(zpos, row, Z)
        self._add_table_value(z_pos_autofocus, row, AF)

        self._add_grid_buttons(row, GRID)

        self.valueChanged.emit()

    def _add_position_row(self) -> int:
        idx = self._table.rowCount()
        self._table.insertRow(idx)
        return cast(int, idx)

    def _add_table_item(self, table_item: str | None, row: int, col: int) -> None:
        item = QTableWidgetItem(table_item)
        item.setTextAlignment(AlignCenter)
        self._table.setItem(row, col, item)

    def _add_table_value(
        self, value: float | None, row: int | None, col: int | None
    ) -> None:
        # TODO: disable cells if value is none
        if value is None or row is None or col is None:
            return
        spin = _DoubleSpinBox(self._table) if col in {Z, AF} else QDoubleSpinBox()
        spin.setAlignment(AlignCenter)
        spin.setMaximum(1000000.0)
        spin.setMinimum(-1000000.0)
        spin.setButtonSymbols(QAbstractSpinBox.ButtonSymbols.NoButtons)
        spin.setValue(value)
        spin.wheelEvent = lambda event: None  # block mouse scroll
        spin.setKeyboardTracking(False)
        self._table.setCellWidget(row, col, spin)

    def _add_grid_buttons(self, row: int | None, col: int | None) -> None:
        wdg = QWidget()
        layout = QHBoxLayout()
        layout.setSpacing(3)
        layout.setContentsMargins(0, 0, 0, 0)
        wdg.setLayout(layout)
        add_grid = QPushButton()
        add_grid.setIcon(icon(MDI6.plus_thick, color=(0, 255, 0)))
        add_grid.setIconSize(QSize(25, 25))
        add_grid.setFixedHeight(25)
        add_grid.setSizePolicy(QSizePolicy.Policy.Fixed, QSizePolicy.Policy.Fixed)
        add_grid.setContextMenuPolicy(Qt.CustomContextMenu)
        # for righ-click menu
        add_grid.customContextMenuRequested.connect(self._show_apply_to_all_menu)
        add_grid.clicked.connect(self._show_grid_widget)
        remove_grid = QPushButton()
        remove_grid.setIcon(icon(MDI6.close_thick, color="magenta"))
        remove_grid.setIconSize(QSize(25, 25))
        remove_grid.setFixedHeight(25)
        remove_grid.setSizePolicy(QSizePolicy.Policy.Fixed, QSizePolicy.Policy.Fixed)
        remove_grid.clicked.connect(self._remove_grid_plan)
        layout.addWidget(add_grid)
        layout.addWidget(remove_grid)
        remove_grid.hide()
        self._table.setCellWidget(row, col, wdg)

    def _remove_grid_plan(self) -> None:
        row = self._table.indexAt(self.sender().parent().pos()).row()
        self._table.item(row, P).setData(self.GRID_ROLE, None)
        self._table.item(row, P).setToolTip("")
        add_grid, remove_grid = self._get_grid_buttons(row)
        add_grid.setText("")
        add_grid.setIcon(icon(MDI6.plus_thick, color=(0, 255, 0)))
        add_grid.setIconSize(QSize(25, 25))
        remove_grid.hide()
        self._enable_button()
        self.valueChanged.emit()

    def _get_grid_buttons(self, row: int) -> tuple[QPushButton, QPushButton]:
        return (
            self._table.cellWidget(row, GRID).layout().itemAt(0).widget(),
            self._table.cellWidget(row, GRID).layout().itemAt(1).widget(),
        )

    def _show_grid_widget(self) -> None:
        if hasattr(self, "_grid_dialog"):
            self._grid_dialog.close()  # type: ignore

        self._grid_dialog = GridDialog(
            self,
            mmcore=self._mmc,
            current_stage_pos=(self._mmc.getXPosition(), self._mmc.getYPosition()),
        )
        self._grid_wdg = self._grid_dialog._grid_wdg

        row = self._table.indexAt(self.sender().parent().pos()).row()
        self._grid_wdg.valueChanged.connect(lambda x: self._add_grid_plan(x, row))

        item = self._table.item(row, P)
        if item.data(self.GRID_ROLE):
            self._grid_wdg.set_state(item.data(self.GRID_ROLE))

        self._grid_dialog.show()

    def _add_grid_plan(self, grid: dict, row: int | None = None) -> None:
        # sourcery skip: extract-method
        grid_type = get_grid_type(grid)

        if grid_type is None or row is None:
            return

        self._table.item(row, P).setData(self.GRID_ROLE, grid)
        self._table.item(row, P).setToolTip(self._create_tooltip(grid))

        add_grid, remove_grid = self._get_grid_buttons(row)
        add_grid.setText("Edit")
        add_grid.setIcon(QIcon())
        remove_grid.show()
        if hasattr(self, "_grid_dialog"):
            self._grid_dialog.close()

        if isinstance(grid_type, GridFromEdges):
            _, _, width, height = self._mmc.getROI(self._mmc.getCameraDevice())
            width = int(width * self._mmc.getPixelSizeUm())
            height = int(height * self._mmc.getPixelSizeUm())
            first_pos = list(grid_type.iter_grid_positions(width, height))[0]
            self._add_table_value(first_pos.x, row, X)
            self._add_table_value(first_pos.y, row, Y)

        self._enable_button()
        self.valueChanged.emit()

    def _create_tooltip(self, grid: dict) -> str:
        grid_type = get_grid_type(grid)

        if grid_type is None:
            return ""

        tooltip: dict[str, Any] = {}
        if isinstance(grid_type, GridRelative):
            tooltip["rows"] = grid["rows"]
            tooltip["columns"] = grid["columns"]
            tooltip["relative_to"] = grid["relative_to"]
        elif isinstance(grid_type, GridFromEdges):
            tooltip["top"] = grid["top"]
            tooltip["bottom"] = grid["bottom"]
            tooltip["left"] = grid["left"]
            tooltip["right"] = grid["right"]

        tooltip["overlap"] = (
            tuple(grid["overlap"])
            if isinstance(grid["overlap"], (tuple, list))
            else grid["overlap"]
        )
        tooltip["mode"] = grid["mode"]

        return ",  ".join(f"{k}: {v}" for k, v in tooltip.items())

    def _show_apply_to_all_menu(self, QPos: QPoint) -> None:
        """Create right-click popup menu...

        to apply a relative grid_plan to all positions.
        """
        btn = cast(QPushButton, self.sender())
        row = self._table.indexAt(btn.parent().pos()).row()
        grid_role = self._table.item(row, P).data(self.GRID_ROLE)

        # return if not grid or if absolute grid_plan
        if not grid_role:
            return
        if isinstance(get_grid_type(grid_role), GridFromEdges):
            return

        # define where the menu appear on click
        parentPosition = btn.mapToGlobal(QPoint(0, 0))
        menuPosition = parentPosition + QPos

        popMenu = QMenu(self)
        popMenu.addAction(QAction("Apply to All", self, checkable=True))
        popMenu.triggered.connect(lambda: self._apply_grid_to_all_positions(row))
        popMenu.move(menuPosition)
        popMenu.show()

    def _apply_grid_to_all_positions(self, row: int) -> None:
        grid_plan = self._table.item(row, P).data(self.GRID_ROLE)
        for r in range(self._table.rowCount()):
            self._add_grid_plan(grid_plan, r)
        self.valueChanged.emit()

    def _replace_position(self) -> None:
        rows = [r.row() for r in self._table.selectedIndexes()]
        if len(set(rows)) > 1:
            return
        item = self._table.item(rows[0], P)
        name = item.text()
        xpos = self._mmc.getXPosition() if self._mmc.getXYStageDevice() else None
        ypos = self._mmc.getYPosition() if self._mmc.getXYStageDevice() else None
        zpos = self._mmc.getZPosition() if self._mmc.getFocusDevice() else None
        z_device = self._get_af_device()
        z_pos_autofocus = self._mmc.getPosition(z_device) if z_device else None

        self._add_table_row(name, xpos, ypos, zpos, z_pos_autofocus, rows[0])

    def _remove_position(self) -> None:
        rows = {r.row() for r in self._table.selectedIndexes()}
        for r in sorted(rows, reverse=True):
            self._table.removeRow(r)

        self._rename_positions()
        self.valueChanged.emit()

    def _rename_positions(self) -> None:
        pos_count = 0
        pos_rows: list[int] = []

        for row in range(self._table.rowCount()):
            item = self._table.item(row, P)

            if not self._has_default_name(item.text()):
                continue

            pos_number = self._update_number(pos_count, pos_rows)
            new_name = f"{POS}{pos_number:03d}{item.text()[6:]}"
            pos_count = pos_number + 1
            with signals_blocked(self._table):
                item.setText(new_name)

    def _has_default_name(self, name: str) -> bool:
        with contextlib.suppress(ValueError):
            int(name[3:6])
            return True
        return False

    def _update_number(self, number: int, exixting_numbers: list[int]) -> int:
        loop = True
        while loop:
            if number in exixting_numbers:
                number += 1
            else:
                loop = False
        return number

    def clear(self) -> None:
        """Clear all positions."""
        self._table.clearContents()
        self._table.setRowCount(0)
        self.valueChanged.emit()

    def _move_to_position(self) -> None:
        if not self._mmc.getXYStageDevice():
            return
        curr_row = self._table.currentRow()
        x, y = (self._get_table_value(curr_row, X), self._get_table_value(curr_row, Y))
        z_device = self._get_af_device()
        z_col_idx = AF if self._use_af() else Z
        z = self._get_table_value(curr_row, z_col_idx)

        if x and y:
            self._mmc.setXYPosition(x, y)
        if self._use_af() and z_device and z is not None:
            self._mmc.setPosition(z_device, z)
            self._mmc.fullFocus()
        elif self._mmc.getFocusDevice() and z is not None:
            self._mmc.setPosition(self._mmc.getFocusDevice(), z)

    def _get_table_value(self, row: int, col: int | None) -> float | None:
        if self._table.isColumnHidden(col):
            return None
        try:
            wdg = cast(QDoubleSpinBox, self._table.cellWidget(row, col))
            value = wdg.value()
        except (AttributeError, TypeError):
            value = None
        return value  # type: ignore

    def value(self) -> list[PositionDict]:
        """Return the current positions settings as a list of dictionaries.

        Note that the output will match the [useq-schema Positions
        specifications](https://pymmcore-plus.github.io/useq-schema/schema/axes/#useq.Position).
        """
        if not self._table.rowCount():
            return []

        values: list = []

        for row in range(self._table.rowCount()):
            grid_role = self._table.item(row, P).data(self.GRID_ROLE)
            af_plan = self._get_autofocus_plan(row)

            value = {
                "name": self._table.item(row, P).text(),
                "x": self._get_table_value(row, X),
                "y": self._get_table_value(row, Y),
                "z": self._get_table_value(row, Z),
                "sequence": {} if grid_role or af_plan else None,
            }
            if grid_role:
                value["sequence"]["grid_plan"] = grid_role
            if af_plan:
                value["sequence"]["autofocus_plan"] = af_plan

            values.append(value)

        return values

    def _get_autofocus_plan(self, row: int) -> dict[str, Any] | None:
        """Return the autofocus plan for the specified row."""
        if self._get_af_device() is None or self._get_table_value(row, AF) is None:
            return None

        return {
            **self._autofocus_wdg.value(),
            "autofocus_motor_offset": (self._get_table_value(row, AF)),
        }

    def set_state(
        self, positions: Sequence[PositionDict | Position], clear: bool = True
    ) -> None:
        """Set the state of the widget.

        Parameters
        ----------
        positions : Sequence[PositionDict | Position]
            A sequence of positions based on the [useq-schema Positions specifications](
            https://pymmcore-plus.github.io/useq-schema/schema/axes/#useq.Position).
        clear : bool
            By default True. If True, the current positions list is cleared before the
            specified one is added.
        """
        if not isinstance(positions, Sequence):
            raise TypeError("The 'positions' arguments has to be a 'Sequence' type.")

        if not self._mmc.getXYStageDevice() and not self._mmc.getFocusDevice():
            raise ValueError("No XY and Z Stage devices loaded.")

<<<<<<< HEAD
        # variables used for autofocus devaice name check
        rows = set(range(self._table.rowCount()))
        z_af_devicies = set()

        for position in positions:
            if isinstance(position, Position):
                position = cast("PositionDict", position.dict())

            if not isinstance(position, dict):
                continue

            name = position.get("name")
            x, y, z = (position.get("x"), position.get("y"), position.get("z"))

            z_af_pos: float | None = None
            grid_plan = None

            if pos_seq := position.get("sequence"):
                if isinstance(pos_seq, MDASequence):
                    if pos_seq.grid_plan:
                        grid_plan = pos_seq.grid_plan.dict()
                    if isinstance(pos_seq.autofocus_plan, AxesBasedAF):  # type: ignore
                        autofocus = pos_seq.autofocus_plan.dict()  # type: ignore
                else:
                    grid_plan = pos_seq.get("grid_plan", None)
                    autofocus = pos_seq.get("autofocus_plan")

                # add autofocus position if autofocus is used
                if autofocus:
                    af_device = autofocus.get("autofocus_device_name", None)

                    if af_device is None:
                        z_af_pos = None
                    else:
                        z_af_devicies.add(af_device)
                        af_device_loaded = (
                            af_device
                            in self._mmc.getLoadedDevicesOfType(DeviceType.StageDevice)
                        )
                        if af_device_loaded:
                            self._autofocus_wdg.setValue(af_device)
                            z_af_pos = autofocus.get("autofocus_motor_offset")
                        else:
                            self._autofocus_wdg.setValue(None)
                            z_af_pos = None
                            warnings.warn(
                                f"Autofocus device {af_device} not loaded.",
                                stacklevel=2,
                            )

                    # check that all positions have the same autofocus_device_name
                    if len(z_af_devicies) > 1:
                        self._check_z_af_name(clear, rows)

            # add values to table
            self._add_table_row(name or f"{POS}000", x, y, z, z_af_pos)
            # add grid plan if any
            if grid_plan is not None:
                self._advanced_cbox.setChecked(True)
                self._add_grid_plan(grid_plan, self._table.rowCount() - 1)

            self.valueChanged.emit()
=======
        with signals_blocked(self):
            if clear:
                self.clear()
            for position in positions:
                if isinstance(position, Position):
                    position = cast("PositionDict", position.dict())

                if not isinstance(position, dict):
                    continue

                name = position.get("name")
                x, y, z = (position.get("x"), position.get("y"), position.get("z"))
                self._add_table_row(name or f"{POS}000", x, y, z)
                if pos_seq := position.get("sequence"):
                    self._advanced_cbox.setChecked(True)
                    if isinstance(pos_seq, MDASequence):
                        grid_plan = pos_seq.grid_plan.dict()
                    else:
                        grid_plan = pos_seq.get("grid_plan")
                    if grid_plan:
                        self._add_grid_plan(grid_plan, self._table.rowCount() - 1)

        self.valueChanged.emit()
>>>>>>> 5caef4bf

    def _check_z_af_name(self, clear: bool, rows: set[int]) -> None:
        """Check that all positions have the same autofocus_device_name."""
        if clear:
            self.clear()
        else:
            # remove only rows that have been added
            rows = set(range(self._table.rowCount())) - rows
            for r in sorted(rows, reverse=True):
                self._table.removeRow(r)
        self._autofocus_wdg.setValue(None)
        raise ValueError("Each position must have the same autofocus_device_name.")

    def _save_positions(self) -> None:
        if not self._table.rowCount() or not self.value():
            return

        (dir_file, _) = QFileDialog.getSaveFileName(
            self, "Saving directory and filename.", "", "json(*.json)"
        )

        if not dir_file:
            return

        import json

        with open(str(dir_file), "w") as file:
            json.dump(self.value(), file)

    def _load_positions(self) -> None:
        (filename, _) = QFileDialog.getOpenFileName(
            self, "Select a position list file", "", "json(*.json)"
        )
        if filename:
            import json

            with open(filename) as file:
                self.set_state(json.load(file))

    def _get_af_device(self) -> str | None:
        """Return the autofocus z device name."""
        return self._autofocus_wdg.value()["autofocus_device_name"]

    def _use_af(self) -> bool:
        """Return True if autofocus is used."""
        return self._get_af_device() is not None

    def _disconnect(self) -> None:
        self._mmc.events.systemConfigurationLoaded.disconnect(self._on_sys_cfg_loaded)
        self._mmc.events.propertyChanged.disconnect(self._on_property_changed)<|MERGE_RESOLUTION|>--- conflicted
+++ resolved
@@ -726,70 +726,10 @@
         if not self._mmc.getXYStageDevice() and not self._mmc.getFocusDevice():
             raise ValueError("No XY and Z Stage devices loaded.")
 
-<<<<<<< HEAD
         # variables used for autofocus devaice name check
         rows = set(range(self._table.rowCount()))
         z_af_devicies = set()
 
-        for position in positions:
-            if isinstance(position, Position):
-                position = cast("PositionDict", position.dict())
-
-            if not isinstance(position, dict):
-                continue
-
-            name = position.get("name")
-            x, y, z = (position.get("x"), position.get("y"), position.get("z"))
-
-            z_af_pos: float | None = None
-            grid_plan = None
-
-            if pos_seq := position.get("sequence"):
-                if isinstance(pos_seq, MDASequence):
-                    if pos_seq.grid_plan:
-                        grid_plan = pos_seq.grid_plan.dict()
-                    if isinstance(pos_seq.autofocus_plan, AxesBasedAF):  # type: ignore
-                        autofocus = pos_seq.autofocus_plan.dict()  # type: ignore
-                else:
-                    grid_plan = pos_seq.get("grid_plan", None)
-                    autofocus = pos_seq.get("autofocus_plan")
-
-                # add autofocus position if autofocus is used
-                if autofocus:
-                    af_device = autofocus.get("autofocus_device_name", None)
-
-                    if af_device is None:
-                        z_af_pos = None
-                    else:
-                        z_af_devicies.add(af_device)
-                        af_device_loaded = (
-                            af_device
-                            in self._mmc.getLoadedDevicesOfType(DeviceType.StageDevice)
-                        )
-                        if af_device_loaded:
-                            self._autofocus_wdg.setValue(af_device)
-                            z_af_pos = autofocus.get("autofocus_motor_offset")
-                        else:
-                            self._autofocus_wdg.setValue(None)
-                            z_af_pos = None
-                            warnings.warn(
-                                f"Autofocus device {af_device} not loaded.",
-                                stacklevel=2,
-                            )
-
-                    # check that all positions have the same autofocus_device_name
-                    if len(z_af_devicies) > 1:
-                        self._check_z_af_name(clear, rows)
-
-            # add values to table
-            self._add_table_row(name or f"{POS}000", x, y, z, z_af_pos)
-            # add grid plan if any
-            if grid_plan is not None:
-                self._advanced_cbox.setChecked(True)
-                self._add_grid_plan(grid_plan, self._table.rowCount() - 1)
-
-            self.valueChanged.emit()
-=======
         with signals_blocked(self):
             if clear:
                 self.clear()
@@ -802,18 +742,55 @@
 
                 name = position.get("name")
                 x, y, z = (position.get("x"), position.get("y"), position.get("z"))
-                self._add_table_row(name or f"{POS}000", x, y, z)
+
+                z_af_pos: float | None = None
+                grid_plan = None
+
                 if pos_seq := position.get("sequence"):
+                    if isinstance(pos_seq, MDASequence):
+                        if pos_seq.grid_plan:
+                            grid_plan = pos_seq.grid_plan.dict()
+                        if isinstance(pos_seq.autofocus_plan, AxesBasedAF):  # type: ignore  # noqa
+                            autofocus = pos_seq.autofocus_plan.dict()  # type: ignore
+                    else:
+                        grid_plan = pos_seq.get("grid_plan", None)
+                        autofocus = pos_seq.get("autofocus_plan")
+
+                    # add autofocus position if autofocus is used
+                    if autofocus:
+                        af_device = autofocus.get("autofocus_device_name", None)
+
+                        if af_device is None:
+                            z_af_pos = None
+                        else:
+                            z_af_devicies.add(af_device)
+                            af_device_loaded = (
+                                af_device
+                                in self._mmc.getLoadedDevicesOfType(DeviceType.Stage)
+                            )
+                            if af_device_loaded:
+                                self._autofocus_wdg.setValue(af_device)
+                                z_af_pos = autofocus.get("autofocus_motor_offset")
+                            else:
+                                self._autofocus_wdg.setValue(None)
+                                z_af_pos = None
+                                warnings.warn(
+                                    f"Autofocus device {af_device} not loaded.",
+                                    stacklevel=2,
+                                )
+
+                        # check that all positions have the same autofocus_device_name
+                        if len(z_af_devicies) > 1:
+                            self._check_z_af_name(clear, rows)
+
+                # add values to table
+                self._add_table_row(name or f"{POS}000", x, y, z, z_af_pos)
+                # add grid plan if any
+                if grid_plan is not None:
                     self._advanced_cbox.setChecked(True)
-                    if isinstance(pos_seq, MDASequence):
-                        grid_plan = pos_seq.grid_plan.dict()
-                    else:
-                        grid_plan = pos_seq.get("grid_plan")
-                    if grid_plan:
-                        self._add_grid_plan(grid_plan, self._table.rowCount() - 1)
+                    self._add_grid_plan(grid_plan, self._table.rowCount() - 1)
 
         self.valueChanged.emit()
->>>>>>> 5caef4bf
 
     def _check_z_af_name(self, clear: bool, rows: set[int]) -> None:
         """Check that all positions have the same autofocus_device_name."""
