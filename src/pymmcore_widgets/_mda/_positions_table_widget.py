--- conflicted
+++ resolved
@@ -4,12 +4,7 @@
 from typing import TYPE_CHECKING, Any, Sequence, cast
 
 from fonticon_mdi6 import MDI6
-<<<<<<< HEAD
-from pydantic import ValidationError
 from pymmcore_plus import CMMCorePlus, DeviceType
-=======
-from pymmcore_plus import CMMCorePlus
->>>>>>> bb1ca3b2
 from qtpy.QtCore import QPoint, QSize, Qt, Signal
 from qtpy.QtGui import QIcon
 from qtpy.QtWidgets import (
