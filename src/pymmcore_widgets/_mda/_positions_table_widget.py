--- conflicted
+++ resolved
@@ -355,12 +355,8 @@
 
         self.replace_button.setEnabled(len(rows) == 1)
         if len(rows) == 1:
-<<<<<<< HEAD
-            grid_role = self._table.item(next(iter(rows)), 0).data(self.GRID_ROLE)
-=======
-            item = self._table.item(list(rows)[0], 0)
+            item = self._table.item(next(iter(rows)), 0)
             grid_role = item.data(self.GRID_ROLE) if item else None
->>>>>>> 6193121c
             if grid_role and isinstance(get_grid_type(grid_role), GridFromEdges):
                 self.replace_button.setEnabled(False)
 
@@ -519,15 +515,9 @@
             _, _, width, height = self._mmc.getROI(self._mmc.getCameraDevice())
             width = int(width * self._mmc.getPixelSizeUm())
             height = int(height * self._mmc.getPixelSizeUm())
-<<<<<<< HEAD
             first_pos = next(iter(grid_type.iter_grid_positions(width, height)))
-            self._add_table_value(first_pos.x, row, 1)
-            self._add_table_value(first_pos.y, row, 2)
-=======
-            first_pos = list(grid_type.iter_grid_positions(width, height))[0]
             self._add_table_value(first_pos.x, row, X)
             self._add_table_value(first_pos.y, row, Y)
->>>>>>> 6193121c
 
         self._enable_button()
         self.valueChanged.emit()
