--- conflicted
+++ resolved
@@ -500,13 +500,9 @@
         if grid_type is None or row is None:
             return
 
-<<<<<<< HEAD
         self._table.item(row, P).setData(self.GRID_ROLE, grid)
         self._table.item(row, P).setToolTip(self._create_tooltip(grid))
-=======
-        self._table.item(row, 0).setData(self.GRID_ROLE, grid)
-        self._table.item(row, 0).setToolTip(self._create_tooltip(grid))
->>>>>>> 90706e67
+
         add_grid, remove_grid = self._get_grid_buttons(row)
         add_grid.setText("Edit")
         add_grid.setIcon(QIcon())
