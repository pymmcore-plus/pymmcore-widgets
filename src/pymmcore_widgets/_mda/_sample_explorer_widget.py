--- conflicted
+++ resolved
@@ -84,7 +84,6 @@
         self.scan_size_spinBox_r.valueChanged.connect(self.valueChanged)
         self.scan_size_spinBox_c.valueChanged.connect(self.valueChanged)
 
-<<<<<<< HEAD
     def value(self) -> dict[str, Any]:
         return {
             "rows": self.scan_size_spinBox_r.value(),
@@ -94,8 +93,6 @@
             "relative_to": "center",
         }
 
-=======
->>>>>>> 6d1600bf
 
 class SampleExplorerWidget(MDAWidget):
     """Widget to create and run grid acquisitions.
@@ -192,7 +189,6 @@
         super()._set_enabled(enabled)
         self.grid_params.setEnabled(enabled)
 
-<<<<<<< HEAD
     def _add_pos(self) -> None:
         self.position_groupbox._add_position()
         for r in range(self.position_groupbox._table.rowCount()):
@@ -200,203 +196,6 @@
                 self.grid_params.value(), r  # type: ignore
             )
         super()._update_total_time()
-=======
-    def _on_mda_finished(self) -> None:
-        super()._on_mda_finished()
-        if (
-            self.return_to_position_x is not None
-            and self.return_to_position_y is not None
-        ):
-            self._mmc.setXYPosition(
-                self.return_to_position_x, self.return_to_position_y
-            )
-            self.return_to_position_x = None
-            self.return_to_position_y = None
-
-    def _add_position(self) -> None:
-        if not self._mmc.getXYStageDevice():
-            return
-
-        if len(self._mmc.getLoadedDevices()) > 1:
-            # idx = self._add_position_row()
-            idx = self.position_groupbox._add_position_row()
-
-            for c, ax in enumerate("GXYZ"):
-                if ax == "G":
-                    count = self.position_groupbox._table.rowCount()
-                    item = QTableWidgetItem(f"Grid{count:03d}")
-                    item.setData(self.position_groupbox.POS_ROLE, f"Grid{count:03d}")
-                    item.setTextAlignment(
-                        Qt.AlignmentFlag.AlignHCenter | Qt.AlignmentFlag.AlignVCenter
-                    )
-                    self.position_groupbox._table.setItem(idx, c, item)
-                    self._rename_positions()
-                    continue
-
-                if not self._mmc.getFocusDevice() and ax == "Z":
-                    continue
-
-                cur = getattr(self._mmc, f"get{ax}Position")()
-                item = QTableWidgetItem(str(cur))
-                item.setTextAlignment(
-                    Qt.AlignmentFlag.AlignHCenter | Qt.AlignmentFlag.AlignVCenter
-                )
-                self.position_groupbox._table.setItem(idx, c, item)
-
-        self._update_total_time()
-
-    def _remove_position(self) -> None:
-        # remove selected position
-        rows = {r.row() for r in self.position_groupbox._table.selectedIndexes()}
-        for idx in sorted(rows, reverse=True):
-            self.position_groupbox._table.removeRow(idx)
-        self._rename_positions()
-        self._update_total_time()
-
-    def _rename_positions(self, _: Any = None) -> None:
-        """Rename the positions to keep name's correct counter of 3digits."""
-        # name arguments to match super method
-        for grid_count, r in enumerate(range(self.position_groupbox._table.rowCount())):
-            item = self.position_groupbox._table.item(r, 0)
-            item_text = item.text()
-            item_whatisthis = item.data(self.position_groupbox.POS_ROLE)
-            if item_text == item_whatisthis:
-                new_name = f"Grid{grid_count:03d}"
-            else:
-                new_name = item_text
-            pos_role = f"Grid{grid_count:03d}"
-
-            item = QTableWidgetItem(new_name)
-            item.setTextAlignment(
-                Qt.AlignmentFlag.AlignHCenter | Qt.AlignmentFlag.AlignVCenter
-            )
-            item.setData(self.position_groupbox.POS_ROLE, pos_role)
-            self.position_groupbox._table.setItem(r, 0, item)
-
-    def _get_pos_name(self, row: int) -> str:
-        """Get position name from table item's pos_role."""
-        item = self.position_groupbox._table.item(row, 0)
-        name = str(item.text())
-        pos_role = item.data(self.position_groupbox.POS_ROLE)
-        return f"{name}_{pos_role}" if pos_role not in name else name
-
-    def _create_grid_coords(self) -> list[Position]:
-        """Calculate the grid coordinates for each grid starting position.
-
-        output should be a compatible input to MDASequence stage_positions.
-        """
-        table = self.position_groupbox._table
-        explorer_starting_positions: list[Position] = []
-        if self.position_groupbox.isChecked() and table.rowCount() > 0:
-            explorer_starting_positions.extend(
-                Position(
-                    name=self._get_pos_name(r),
-                    x=float(table.item(r, 1).text()),
-                    y=float(table.item(r, 2).text()),
-                    z=(
-                        float(table.item(r, 3).text())
-                        if self._mmc.getFocusDevice()
-                        else None
-                    ),
-                )
-                for r in range(table.rowCount())
-            )
-        else:
-            explorer_starting_positions.append(
-                Position(
-                    name="Grid001",
-                    x=float(self._mmc.getXPosition()),
-                    y=float(self._mmc.getYPosition()),
-                    z=float(self._mmc.getZPosition())
-                    if self._mmc.getFocusDevice()
-                    else None,
-                )
-            )
-
-        # calculate initial scan position
-        _, _, width, height = self._mmc.getROI(self._mmc.getCameraDevice())
-
-        # prepare overlaps and shifts
-        scan_size_r = self.grid_params.scan_size_spinBox_r.value()
-        scan_size_c = self.grid_params.scan_size_spinBox_c.value()
-        self.pixel_size = self._mmc.getPixelSizeUm()
-
-        overlap_percentage = self.grid_params.overlap_spinBox.value()
-        overlap_px_w = width - (width * overlap_percentage) / 100
-        overlap_px_h = height - (height * overlap_percentage) / 100
-        move_x = (width / 2) * (scan_size_c - 1) - overlap_px_w
-        move_x = self.pixel_size * (move_x + width)
-
-        move_y = (height / 2) * (scan_size_r - 1) - overlap_px_h
-        move_y = self.pixel_size * (move_y + height)
-
-        # calculate position increments depending on pixel size
-        if overlap_percentage > 0:
-            increment_x = overlap_px_w * self.pixel_size
-            increment_y = overlap_px_h * self.pixel_size
-        else:
-            increment_x = width * self.pixel_size
-            increment_y = height * self.pixel_size
-
-        output: list[Position] = []
-        for st_pos in explorer_starting_positions:
-            # XXX: why are we setting this in a for loop?
-            self.return_to_position_x = st_pos.x
-            self.return_to_position_y = st_pos.y
-
-            # to match position coordinates with center of the image
-            x_pos = cast(float, st_pos.x) - move_x
-            y_pos = cast(float, st_pos.y) + move_y
-
-            pos_count = 0
-            for r in range(scan_size_r):
-                if r % 2:  # for odd rows
-                    col = scan_size_c - 1
-                    for c in range(scan_size_c):
-                        if c == 0:
-                            y_pos -= increment_y
-                        name = f"{st_pos.name}_Pos{pos_count:03d}"
-                        output.append(Position(name=name, x=x_pos, y=y_pos, z=st_pos.z))
-                        if col > 0:
-                            col -= 1
-                            x_pos -= increment_x
-                        pos_count += 1
-                else:  # for even rows
-                    for c in range(scan_size_c):
-                        if r > 0 and c == 0:
-                            y_pos -= increment_y
-                        name = f"{st_pos.name}_Pos{pos_count:03d}"
-                        output.append(Position(name=name, x=x_pos, y=y_pos, z=st_pos.z))
-                        if c < scan_size_c - 1:
-                            x_pos += increment_x
-                        pos_count += 1
-
-        return output
-
-    def get_state(self) -> MDASequence:  # sourcery skip: merge-dict-assign
-        """Get current state of widget and build a useq.MDASequence.
-
-        Returns
-        -------
-        useq.MDASequence
-        """
-        z = self.stack_groupbox.value() if self.stack_groupbox.isChecked() else None
-        time = self.time_groupbox.value() if self.time_groupbox.isChecked() else None
-        return MDASequence(
-            axis_order=self.buttons_wdg.acquisition_order_comboBox.currentText(),
-            channels=self.channel_groupbox.value(),
-            stage_positions=self._create_grid_coords(),
-            z_plan=z,
-            time_plan=time,
-        )
-
-    def _on_run_clicked(self) -> None:
-        self.pixel_size = self._mmc.getPixelSizeUm()
-
-        if self._mmc.getPixelSizeUm() <= 0:
-            warnings.warn("Pixel Size not set.", stacklevel=2)
-            return
->>>>>>> 6d1600bf
 
     def _update_grid_plan(self) -> None:
         for r in range(self.position_groupbox._table.rowCount()):
