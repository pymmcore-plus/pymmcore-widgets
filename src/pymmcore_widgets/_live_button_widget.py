--- conflicted
+++ resolved
@@ -18,12 +18,14 @@
 
 
 class LiveButton(QPushButton):
-<<<<<<< HEAD
     """A Widget to create a two-state (on-off) live mode QPushButton.
 
-    When pressed, a micromanager `ContinuousSequenceAcquisition` is started
-    or stopped and a `pymmcore-plus` signal [startContinuousSequenceAcquisition]()
-    or [stopSequenceAcquisition]() is emitted.
+    When pressed, a 'ContinuousSequenceAcquisition' is started or stopped
+    and a pymmcore-plus signal
+    [`continuousSequenceAcquisitionStarted`][pymmcore_plus.core.events._protocol.PCoreSignaler.continuousSequenceAcquisitionStarted]
+    or
+    [`sequenceAcquisitionStopped`][pymmcore_plus.core.events._protocol.PCoreSignaler.sequenceAcquisitionStopped]
+    is emitted.
 
     Parameters
     ----------
@@ -40,13 +42,6 @@
     !!! example "Combining `LiveButton` with other widgets"
 
         see [ImagePreview](../ImagePreview#example)
-=======
-    """Create a two-state (on-off) live mode QPushButton.
-
-    When pressed, a 'ContinuousSequenceAcquisition' is started or stopped
-    and a pymmcore-plus signal 'continuousSequenceAcquisitionStarted' or
-    'sequenceAcquisitionStopped' is emitted.
->>>>>>> 6094fe31
     """
 
     def __init__(
