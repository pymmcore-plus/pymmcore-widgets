from typing import Optional, Tuple, Union

from fonticon_mdi6 import MDI6
from pymmcore_plus import CMMCorePlus
from qtpy.QtCore import QSize, Qt
from qtpy.QtGui import QColor
from qtpy.QtWidgets import QPushButton, QWidget
from superqt.fonticon import icon

COLOR_TYPE = Union[
    QColor,
    int,
    str,
    Qt.GlobalColor,
    Tuple[int, int, int, int],
    Tuple[int, int, int],
]


class LiveButton(QPushButton):
    """Create a two-state (on-off) live mode QPushButton.

    When pressed, a 'ContinuousSequenceAcquisition' is started or stopped
    and a pymmcore-plus signal 'startContinuousSequenceAcquisition' or
    'stopSequenceAcquisition' is emitted.

    Properties
    ----------
    button_text_on : str
        Text of the QPushButton in the on state.
        Default = "Live".
    button_text_off : str
        Text of the QPushButton in the off state.
        Default = "Stop".
    icon_color_on : COLOR_TYPE
       Color of the QPushButton icon in the on state.
       Default = (0. 255, 0).
    icon_color_off : COLOR_TYPE
       Color of the QPushButton icon in the off state.
       Default = "magenta".
    """

    def __init__(
        self,
        *,
        parent: Optional[QWidget] = None,
        mmcore: Optional[CMMCorePlus] = None,
    ) -> None:

        super().__init__(parent)

        self._mmc = mmcore or CMMCorePlus.instance()
<<<<<<< HEAD
        self._camera = self._mmc.getCameraDevice()

        self._button_text_on: str = "Live"
        self._button_text_off: str = "Stop"
        self._icon_color_on: COLOR_TYPE = (0, 255, 0)
        self._icon_color_off: COLOR_TYPE = "magenta"
=======
        self.button_text_on = button_text_on_off[0]
        self.button_text_off = button_text_on_off[1]
        self.icon_size = icon_size
        self.icon_color_on = icon_color_on_off[0]
        self.icon_color_off = icon_color_on_off[1]
>>>>>>> b087cf82

        self.streaming_timer = None

        self._mmc.events.systemConfigurationLoaded.connect(self._on_system_cfg_loaded)
        self._on_system_cfg_loaded()
        self._mmc.events.startContinuousSequenceAcquisition.connect(
            self._on_sequence_started
        )
        self._mmc.events.stopSequenceAcquisition.connect(self._on_sequence_stopped)
        self.destroyed.connect(self._disconnect)

        self._create_button()

        self.setEnabled(False)
        if len(self._mmc.getLoadedDevices()) > 1:
            self.setEnabled(True)

    @property
    def button_text_on(self) -> str:
        """Set the live button text for when live mode is on."""
        return self._button_text_on

    @button_text_on.setter
    def button_text_on(self, text: str) -> None:
        if not self._mmc.isSequenceRunning(self._camera):
            self.setText(text)
        self._button_text_on = text

    @property
    def button_text_off(self) -> str:
        """Set the live button text for when live mode is off."""
        return self._button_text_off

    @button_text_off.setter
    def button_text_off(self, text: str) -> None:
        if self._mmc.isSequenceRunning(self._camera):
            self.setText(text)
        self._button_text_off = text

    @property
    def icon_color_on(self) -> COLOR_TYPE:
        """Set the live button color for when live mode is on."""
        return self._icon_color_on

    @icon_color_on.setter
    def icon_color_on(self, color: COLOR_TYPE) -> None:
        if not self._mmc.isSequenceRunning(self._camera):
            self.setIcon(icon(MDI6.video_outline, color=color))
        self._icon_color_on = color

    @property
    def icon_color_off(self) -> COLOR_TYPE:
        """Set the live button color for when live mode is off."""
        return self._icon_color_off

    @icon_color_off.setter
    def icon_color_off(self, color: COLOR_TYPE) -> None:
        if self._mmc.isSequenceRunning(self._camera):
            self.setIcon(icon(MDI6.video_off_outline, color=color))
        self._icon_color_off = color

    def _create_button(self) -> None:
        if self._button_text_on:
            self.setText(self._button_text_on)
        self._set_icon_state(False)
        self.setIconSize(QSize(30, 30))
        self.clicked.connect(self._toggle_live_mode)

    def _on_system_cfg_loaded(self) -> None:
        self.setEnabled(bool(self._mmc.getCameraDevice()))

    def _toggle_live_mode(self) -> None:
        """Start/stop SequenceAcquisition."""
        if self._mmc.isSequenceRunning():
            self._mmc.stopSequenceAcquisition()
            self._set_icon_state(False)
        else:
            self._mmc.startContinuousSequenceAcquisition()  # pymmcore-plus method
            self._set_icon_state(True)

    def _set_icon_state(self, state: bool) -> None:
        """Set the icon in the on or off state."""
        if state:  # set in the off mode
            self.setIcon(icon(MDI6.video_off_outline, color=self._icon_color_off))
            self.setText(self._button_text_off)
        else:  # set in the on mode
            self.setIcon(icon(MDI6.video_outline, color=self._icon_color_on))
            self.setText(self._button_text_on)

    def _on_sequence_started(self) -> None:
        self._set_icon_state(True)

    def _on_sequence_stopped(self, camera: str) -> None:
        self._set_icon_state(False)

    def _disconnect(self) -> None:
        self._mmc.events.systemConfigurationLoaded.disconnect(
            self._on_system_cfg_loaded
        )
        self._mmc.events.startContinuousSequenceAcquisition.disconnect(
            self._on_sequence_started
        )
        self._mmc.events.stopSequenceAcquisition.disconnect(self._on_sequence_stopped)<|MERGE_RESOLUTION|>--- conflicted
+++ resolved
@@ -50,20 +50,13 @@
         super().__init__(parent)
 
         self._mmc = mmcore or CMMCorePlus.instance()
-<<<<<<< HEAD
+        
         self._camera = self._mmc.getCameraDevice()
 
         self._button_text_on: str = "Live"
         self._button_text_off: str = "Stop"
         self._icon_color_on: COLOR_TYPE = (0, 255, 0)
         self._icon_color_off: COLOR_TYPE = "magenta"
-=======
-        self.button_text_on = button_text_on_off[0]
-        self.button_text_off = button_text_on_off[1]
-        self.icon_size = icon_size
-        self.icon_color_on = icon_color_on_off[0]
-        self.icon_color_off = icon_color_on_off[1]
->>>>>>> b087cf82
 
         self.streaming_timer = None
 
