"""A set of widgets for the pymmcore-plus module."""

import warnings
from importlib.metadata import PackageNotFoundError, version
from typing import TYPE_CHECKING

try:
    __version__ = version("pymmcore-widgets")
except PackageNotFoundError:
    __version__ = "uninstalled"

__all__ = [
    "CameraRoiWidget",
    "ChannelGroupWidget",
    "ChannelTable",
    "ChannelWidget",
<<<<<<< HEAD
    "ConfigGroupsEditor",
=======
    "ConfigGroupsTree",
>>>>>>> 2a79de5e
    "ConfigWizard",
    "ConfigurationWidget",
    "CoreLogWidget",
    "DefaultCameraExposureWidget",
    "DeviceWidget",
    "ExposureWidget",
    "GridPlanWidget",
    "GroupPresetTableWidget",
    "HCSWizard",
    "ImagePreview",
    "InstallWidget",
    "LiveButton",
    "MDASequenceWidget",
    "MDAWidget",
    "ObjectivesPixelConfigurationWidget",
    "ObjectivesWidget",
    "PixelConfigurationWidget",
    "PositionTable",
    "PresetsWidget",
    "PropertiesWidget",
    "PropertyBrowser",
    "PropertyWidget",
    "ShuttersWidget",
    "SnapButton",
    "StageExplorer",
    "StageWidget",
    "StateDeviceWidget",
    "TimePlanWidget",
    "ZPlanWidget",
]

from ._install_widget import InstallWidget
from ._log import CoreLogWidget
from .config_presets import (
    ConfigGroupsTree,
    GroupPresetTableWidget,
    ObjectivesPixelConfigurationWidget,
    PixelConfigurationWidget,
)
from .config_presets._qmodel._config_views import ConfigGroupsEditor
from .control import (
    CameraRoiWidget,
    ChannelGroupWidget,
    ChannelWidget,
    ConfigurationWidget,
    DefaultCameraExposureWidget,
    ExposureWidget,
    LiveButton,
    ObjectivesWidget,
    PresetsWidget,
    ShuttersWidget,
    SnapButton,
    StageExplorer,
    StageWidget,
)
from .device_properties import PropertiesWidget, PropertyBrowser, PropertyWidget
from .hcs import HCSWizard
from .hcwizard import ConfigWizard
from .mda import MDAWidget
from .useq_widgets import (
    ChannelTable,
    GridPlanWidget,
    MDASequenceWidget,
    PositionTable,
    TimePlanWidget,
    ZPlanWidget,
)
from .views import ImagePreview

if TYPE_CHECKING:
    from ._deprecated._device_widget import (
        DeviceWidget,
        StateDeviceWidget,
    )


def __getattr__(name: str) -> object:
    if name == "DeviceWidget":
        warnings.warn(
            "'DeviceWidget' is deprecated, please seek alternatives.",
            DeprecationWarning,
            stacklevel=2,
        )
        from ._deprecated._device_widget import DeviceWidget

        return DeviceWidget
    if name == "StateDeviceWidget":
        warnings.warn(
            "'StateDeviceWidget' is deprecated, please seek alternatives.",
            DeprecationWarning,
            stacklevel=2,
        )
        from ._deprecated._device_widget import StateDeviceWidget

        return StateDeviceWidget

    if name == "ZStackWidget":
        warnings.warn(
            "'ZStackWidget' is deprecated, using 'ZPlanWidget' instead.",
            DeprecationWarning,
            stacklevel=2,
        )
        return ZPlanWidget
    if name == "GridWidget":
        warnings.warn(
            "'GridWidget' is deprecated, using 'GridPlanWidget' instead.",
            DeprecationWarning,
            stacklevel=2,
        )
        return GridPlanWidget
    if name == "PixelSizeWidget":
        warnings.warn(
            "PixelSizeWidget is deprecated, "
            "using ObjectivesPixelConfigurationWidget instead.",
            DeprecationWarning,
            stacklevel=2,
        )
        return ObjectivesPixelConfigurationWidget
    raise AttributeError(f"module {__name__} has no attribute {name}")<|MERGE_RESOLUTION|>--- conflicted
+++ resolved
@@ -14,11 +14,8 @@
     "ChannelGroupWidget",
     "ChannelTable",
     "ChannelWidget",
-<<<<<<< HEAD
     "ConfigGroupsEditor",
-=======
     "ConfigGroupsTree",
->>>>>>> 2a79de5e
     "ConfigWizard",
     "ConfigurationWidget",
     "CoreLogWidget",
