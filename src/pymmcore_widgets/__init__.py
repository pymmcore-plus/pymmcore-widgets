--- conflicted
+++ resolved
@@ -28,11 +28,8 @@
     "PresetsWidget",
     "ExposureWidget",
     "DefaultCameraExposureWidget",
-<<<<<<< HEAD
     "ChannelWidget",
-=======
     "ObjectivesWidget",
->>>>>>> 29b11361
     "SliderDialog",
     "GroupPresetTableWidget",
     "LiveButton",
