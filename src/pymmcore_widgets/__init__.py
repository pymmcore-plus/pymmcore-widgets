--- conflicted
+++ resolved
@@ -30,13 +30,10 @@
     "PresetsWidget",
     "ExposureWidget",
     "DefaultCameraExposureWidget",
-<<<<<<< HEAD
     "ShuttersWidget",
-=======
     "ConfigurationWidget",
     "ChannelWidget",
     "ObjectivesWidget",
->>>>>>> 92d6fb73
     "SliderDialog",
     "GroupPresetTableWidget",
     "LiveButton",
