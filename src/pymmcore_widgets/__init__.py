"""A set of widgets for the pymmcore-plus module."""
from importlib.metadata import PackageNotFoundError, version

try:
    __version__ = version("pymmcore-widgets")
except PackageNotFoundError:
    __version__ = "uninstalled"

from ._channel_widget import ChannelWidget
from ._device_widget import DeviceWidget, StateDeviceWidget
from ._exposure_widget import DefaultCameraExposureWidget, ExposureWidget
from ._group_preset_table_widget import GroupPresetTableWidget
from ._live_button_widget import LiveButton
from ._load_system_cfg_widget import ConfigurationWidget
from ._objective_widget import ObjectivesWidget
from ._pixel_size_widget import PixelSizeWidget
from ._presets_widget import PresetsWidget
from ._property_browser import PropertyBrowser
from ._property_widget import PropertyWidget, make_property_value_widget
from ._slider_dialog_widget import SliderDialog
from ._snap_button_widget import SnapButton
from ._stage_widget import StageWidget

__all__ = [
    "DeviceWidget",
    "make_property_value_widget",
    "PropertyWidget",
    "StateDeviceWidget",
    "PropertyBrowser",
    "PresetsWidget",
    "ExposureWidget",
    "DefaultCameraExposureWidget",
<<<<<<< HEAD
    "PixelSizeWidget",
=======
    "ConfigurationWidget",
    "ChannelWidget",
>>>>>>> b7f61f22
    "ObjectivesWidget",
    "SliderDialog",
    "GroupPresetTableWidget",
    "LiveButton",
    "SnapButton",
    "StageWidget",
]<|MERGE_RESOLUTION|>--- conflicted
+++ resolved
@@ -30,12 +30,9 @@
     "PresetsWidget",
     "ExposureWidget",
     "DefaultCameraExposureWidget",
-<<<<<<< HEAD
     "PixelSizeWidget",
-=======
     "ConfigurationWidget",
     "ChannelWidget",
->>>>>>> b7f61f22
     "ObjectivesWidget",
     "SliderDialog",
     "GroupPresetTableWidget",
