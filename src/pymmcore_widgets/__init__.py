"""A set of widgets for the pymmcore-plus module."""
from importlib.metadata import PackageNotFoundError, version

try:
    __version__ = version("pymmcore-widgets")
except PackageNotFoundError:
    __version__ = "uninstalled"

from ._channel_widget import ChannelWidget
from ._device_widget import DeviceWidget, StateDeviceWidget
from ._exposure_widget import DefaultCameraExposureWidget, ExposureWidget
from ._group_preset_table_widget import GroupPresetTableWidget
from ._image_widget import ImagePreview
from ._live_button_widget import LiveButton
from ._load_system_cfg_widget import ConfigurationWidget
from ._mda_widget._mda_widget import MultiDWidget
from ._objective_widget import ObjectivesWidget
from ._presets_widget import PresetsWidget
from ._property_browser import PropertyBrowser
from ._property_widget import PropertyWidget, make_property_value_widget
from ._sample_explorer_widget._sample_explorer_widget import SampleExplorer
from ._slider_dialog_widget import SliderDialog
from ._snap_button_widget import SnapButton
from ._stage_widget import StageWidget

__all__ = [
    "ChannelWidget",
    "ConfigurationWidget",
    "DefaultCameraExposureWidget",
    "DeviceWidget",
    "ExposureWidget",
<<<<<<< HEAD
    "DefaultCameraExposureWidget",
    "MultiDWidget",
    "ConfigurationWidget",
    "ChannelWidget",
    "ObjectivesWidget",
    "SliderDialog",
=======
>>>>>>> 7c51a06b
    "GroupPresetTableWidget",
    "ImagePreview",
    "LiveButton",
<<<<<<< HEAD
    "SampleExplorer",
=======
    "make_property_value_widget",
    "ObjectivesWidget",
    "PresetsWidget",
    "PropertyBrowser",
    "PropertyWidget",
    "SliderDialog",
>>>>>>> 7c51a06b
    "SnapButton",
    "StageWidget",
    "StateDeviceWidget",
]<|MERGE_RESOLUTION|>--- conflicted
+++ resolved
@@ -29,28 +29,17 @@
     "DefaultCameraExposureWidget",
     "DeviceWidget",
     "ExposureWidget",
-<<<<<<< HEAD
-    "DefaultCameraExposureWidget",
     "MultiDWidget",
-    "ConfigurationWidget",
-    "ChannelWidget",
-    "ObjectivesWidget",
-    "SliderDialog",
-=======
->>>>>>> 7c51a06b
     "GroupPresetTableWidget",
     "ImagePreview",
     "LiveButton",
-<<<<<<< HEAD
-    "SampleExplorer",
-=======
     "make_property_value_widget",
     "ObjectivesWidget",
     "PresetsWidget",
     "PropertyBrowser",
     "PropertyWidget",
+    "SampleExplorer",
     "SliderDialog",
->>>>>>> 7c51a06b
     "SnapButton",
     "StageWidget",
     "StateDeviceWidget",
