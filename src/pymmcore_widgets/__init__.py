"""A set of widgets for the pymmcore-plus module."""
from importlib.metadata import PackageNotFoundError, version

try:
    __version__ = version("pymmcore-widgets")
except PackageNotFoundError:
    __version__ = "uninstalled"

from ._camera_roi_widget import CameraRoiWidget
from ._channel_widget import ChannelWidget
from ._device_widget import DeviceWidget, StateDeviceWidget
from ._exposure_widget import DefaultCameraExposureWidget, ExposureWidget
from ._group_preset_table_widget import GroupPresetTableWidget
from ._image_widget import ImagePreview
from ._live_button_widget import LiveButton
from ._load_system_cfg_widget import ConfigurationWidget
from ._objective_widget import ObjectivesWidget
from ._presets_widget import PresetsWidget
from ._property_browser import PropertyBrowser
from ._property_widget import PropertyWidget, make_property_value_widget
from ._slider_dialog_widget import SliderDialog
from ._snap_button_widget import SnapButton
from ._stage_widget import StageWidget

__all__ = [
    "ChannelWidget",
    "ConfigurationWidget",
    "DefaultCameraExposureWidget",
    "DeviceWidget",
    "ExposureWidget",
    "GroupPresetTableWidget",
    "ImagePreview",
    "LiveButton",
    "make_property_value_widget",
    "ObjectivesWidget",
    "PresetsWidget",
    "PropertyBrowser",
    "PropertyWidget",
    "SliderDialog",
    "SnapButton",
    "StageWidget",
<<<<<<< HEAD
    "CameraRoiWidget",
=======
    "StateDeviceWidget",
>>>>>>> 7c51a06b
]<|MERGE_RESOLUTION|>--- conflicted
+++ resolved
@@ -23,6 +23,7 @@
 from ._stage_widget import StageWidget
 
 __all__ = [
+    "CameraRoiWidget",
     "ChannelWidget",
     "ConfigurationWidget",
     "DefaultCameraExposureWidget",
@@ -39,9 +40,5 @@
     "SliderDialog",
     "SnapButton",
     "StageWidget",
-<<<<<<< HEAD
-    "CameraRoiWidget",
-=======
     "StateDeviceWidget",
->>>>>>> 7c51a06b
 ]