"""A set of widgets for the pymmcore-plus module."""
from importlib.metadata import PackageNotFoundError, version

try:
    __version__ = version("pymmcore-widgets")
except PackageNotFoundError:
    __version__ = "uninstalled"

from ._device_widget import DeviceWidget, StateDeviceWidget
from ._exposure_widget import DefaultCameraExposureWidget, ExposureWidget
from ._group_preset_table_widget import GroupPresetTableWidget
from ._live_button_widget import LiveButton
from ._presets_widget import PresetsWidget
from ._property_browser import PropertyBrowser
from ._property_widget import PropertyWidget, make_property_value_widget
<<<<<<< HEAD
from ._shutter_widget import ShuttersWidget
=======
from ._slider_dialog_widget import SliderDialog
>>>>>>> 42ae20d3
from ._snap_button_widget import SnapButton
from ._stage_widget import StageWidget

__all__ = [
    "DeviceWidget",
    "make_property_value_widget",
    "PropertyWidget",
    "StateDeviceWidget",
    "PropertyBrowser",
    "PresetsWidget",
    "ExposureWidget",
    "DefaultCameraExposureWidget",
<<<<<<< HEAD
    "ShuttersWidget",
=======
    "SliderDialog",
>>>>>>> 42ae20d3
    "GroupPresetTableWidget",
    "LiveButton",
    "SnapButton",
    "StageWidget",
]<|MERGE_RESOLUTION|>--- conflicted
+++ resolved
@@ -13,11 +13,8 @@
 from ._presets_widget import PresetsWidget
 from ._property_browser import PropertyBrowser
 from ._property_widget import PropertyWidget, make_property_value_widget
-<<<<<<< HEAD
 from ._shutter_widget import ShuttersWidget
-=======
 from ._slider_dialog_widget import SliderDialog
->>>>>>> 42ae20d3
 from ._snap_button_widget import SnapButton
 from ._stage_widget import StageWidget
 
@@ -30,11 +27,8 @@
     "PresetsWidget",
     "ExposureWidget",
     "DefaultCameraExposureWidget",
-<<<<<<< HEAD
     "ShuttersWidget",
-=======
     "SliderDialog",
->>>>>>> 42ae20d3
     "GroupPresetTableWidget",
     "LiveButton",
     "SnapButton",
