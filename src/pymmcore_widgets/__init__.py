--- conflicted
+++ resolved
@@ -11,11 +11,8 @@
 from ._exposure_widget import DefaultCameraExposureWidget, ExposureWidget
 from ._group_preset_table_widget import GroupPresetTableWidget
 from ._live_button_widget import LiveButton
-<<<<<<< HEAD
 from ._load_system_cfg_widget import ConfigurationWidget
-=======
 from ._objective_widget import ObjectivesWidget
->>>>>>> 2b59b7a9
 from ._presets_widget import PresetsWidget
 from ._property_browser import PropertyBrowser
 from ._property_widget import PropertyWidget, make_property_value_widget
@@ -32,13 +29,10 @@
     "PresetsWidget",
     "ExposureWidget",
     "DefaultCameraExposureWidget",
-<<<<<<< HEAD
     "ConfigurationWidget",
-=======
     "ChannelWidget",
     "ObjectivesWidget",
     "SliderDialog",
->>>>>>> 2b59b7a9
     "GroupPresetTableWidget",
     "LiveButton",
     "SnapButton",
