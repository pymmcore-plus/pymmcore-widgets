ci:
  autoupdate_schedule: monthly
  autofix_commit_msg: "style(pre-commit.ci): auto fixes [...]"
  autoupdate_commit_msg: "ci(pre-commit.ci): autoupdate"

default_install_hook_types: [pre-commit, commit-msg]

repos:
  # - repo: https://github.com/compilerla/conventional-pre-commit
  #   rev: v1.3.0
  #   hooks:
  #     - id: conventional-pre-commit
  #       stages: [commit-msg]

  - repo: https://github.com/pre-commit/pre-commit-hooks
    rev: v4.4.0
    hooks:
      - id: check-docstring-first
      - id: end-of-file-fixer
      - id: trailing-whitespace

  - repo: https://github.com/charliermarsh/ruff-pre-commit
<<<<<<< HEAD
    rev: v0.0.254
=======
    rev: v0.0.260
>>>>>>> de9c3a16
    hooks:
      - id: ruff
        args: [--fix]

  - repo: https://github.com/psf/black
    rev: 23.3.0
    hooks:
      - id: black

  - repo: https://github.com/abravalheri/validate-pyproject
    rev: v0.12.2
    hooks:
      - id: validate-pyproject

  - repo: https://github.com/pre-commit/mirrors-mypy
<<<<<<< HEAD
    rev: v1.0.1
=======
    rev: v1.1.1
>>>>>>> de9c3a16
    hooks:
      - id: mypy
        files: "^src/"
        additional_dependencies:
          - pymmcore-plus>=0.6.3<|MERGE_RESOLUTION|>--- conflicted
+++ resolved
@@ -20,11 +20,7 @@
       - id: trailing-whitespace
 
   - repo: https://github.com/charliermarsh/ruff-pre-commit
-<<<<<<< HEAD
-    rev: v0.0.254
-=======
     rev: v0.0.260
->>>>>>> de9c3a16
     hooks:
       - id: ruff
         args: [--fix]
@@ -40,11 +36,7 @@
       - id: validate-pyproject
 
   - repo: https://github.com/pre-commit/mirrors-mypy
-<<<<<<< HEAD
-    rev: v1.0.1
-=======
     rev: v1.1.1
->>>>>>> de9c3a16
     hooks:
       - id: mypy
         files: "^src/"
