ci:
  autoupdate_schedule: monthly
  autofix_commit_msg: "style(pre-commit.ci): auto fixes [...]"
  autoupdate_commit_msg: "ci(pre-commit.ci): autoupdate"

repos:
  - repo: https://github.com/crate-ci/typos
<<<<<<< HEAD
    rev: v1.18.1
=======
    rev: v1.22.9
>>>>>>> c6b23003
    hooks:
      - id: typos

  - repo: https://github.com/astral-sh/ruff-pre-commit
<<<<<<< HEAD
    rev: v0.2.0
    hooks:
      - id: ruff
        args: [--fix, --unsafe-fixes]

  - repo: https://github.com/psf/black
    rev: 24.1.1
    hooks:
      - id: black

  - repo: https://github.com/abravalheri/validate-pyproject
    rev: v0.16
=======
    rev: v0.5.0
    hooks:
      - id: ruff
        args: [--fix, --unsafe-fixes]
      - id: ruff-format

  - repo: https://github.com/abravalheri/validate-pyproject
    rev: v0.18
>>>>>>> c6b23003
    hooks:
      - id: validate-pyproject

  - repo: https://github.com/pre-commit/mirrors-mypy
    rev: v1.10.1
    hooks:
      - id: mypy
        files: "^src/"
        additional_dependencies:
          - pymmcore-plus >=0.9.0
          - useq-schema >=0.4.7<|MERGE_RESOLUTION|>--- conflicted
+++ resolved
@@ -5,29 +5,11 @@
 
 repos:
   - repo: https://github.com/crate-ci/typos
-<<<<<<< HEAD
-    rev: v1.18.1
-=======
     rev: v1.22.9
->>>>>>> c6b23003
     hooks:
       - id: typos
 
   - repo: https://github.com/astral-sh/ruff-pre-commit
-<<<<<<< HEAD
-    rev: v0.2.0
-    hooks:
-      - id: ruff
-        args: [--fix, --unsafe-fixes]
-
-  - repo: https://github.com/psf/black
-    rev: 24.1.1
-    hooks:
-      - id: black
-
-  - repo: https://github.com/abravalheri/validate-pyproject
-    rev: v0.16
-=======
     rev: v0.5.0
     hooks:
       - id: ruff
@@ -36,7 +18,6 @@
 
   - repo: https://github.com/abravalheri/validate-pyproject
     rev: v0.18
->>>>>>> c6b23003
     hooks:
       - id: validate-pyproject
 
